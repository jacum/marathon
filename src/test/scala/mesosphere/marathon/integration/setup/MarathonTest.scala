package mesosphere.marathon
package integration.setup

import com.typesafe.scalalogging.Logger
import java.io.File
import java.net.{ URLDecoder, URLEncoder }
import java.nio.charset.Charset
import java.nio.file.Files
import java.util.UUID
import java.util.concurrent.ConcurrentLinkedQueue

import akka.Done
import akka.actor.{ ActorSystem, Cancellable, Scheduler }
import akka.http.scaladsl.Http
import akka.http.scaladsl.client.RequestBuilding.Get
import akka.http.scaladsl.model.{ HttpResponse, StatusCodes }
import akka.stream.Materializer
import akka.stream.scaladsl.Sink
import com.fasterxml.jackson.databind.ObjectMapper
import com.fasterxml.jackson.module.scala.DefaultScalaModule
import com.fasterxml.jackson.module.scala.experimental.ScalaObjectMapper
import com.typesafe.scalalogging.StrictLogging
import mesosphere.AkkaUnitTestLike
import mesosphere.marathon.Protos.Constraint
import mesosphere.marathon.api.RestResource
import mesosphere.marathon.core.pod.{ HostNetwork, MesosContainer, PodDefinition }
import mesosphere.marathon.integration.facades._
import mesosphere.marathon.raml.{ App, AppHealthCheck, AppHostVolume, AppPersistentVolume, AppResidency, AppVolume, Container, EngineType, Network, NetworkMode, PersistentVolumeInfo, PortDefinition, ReadMode, UnreachableDisabled, UpgradeStrategy }
import mesosphere.marathon.state.{ PathId, PersistentVolume, VolumeMount }
import mesosphere.marathon.util.{ Lock, Retry, Timeout }
import mesosphere.util.PortAllocator
import org.apache.commons.io.FileUtils
import org.scalatest.concurrent.{ Eventually, ScalaFutures }
import org.scalatest.exceptions.TestFailedDueToTimeoutException
import org.scalatest.time.{ Milliseconds, Minutes, Seconds, Span }
import org.scalatest.{ BeforeAndAfterAll, Suite }
import play.api.libs.json.{ JsObject, Json }

import scala.annotation.tailrec
import scala.async.Async.{ async, await }
import scala.collection.mutable
import scala.concurrent.duration._
import scala.concurrent.{ ExecutionContext, Future }
import scala.sys.process.Process
import scala.util.Try
import scala.util.control.NonFatal

trait BaseMarathon extends AutoCloseable with StrictLogging with ScalaFutures {

  val suiteName: String
  val masterUrl: String
  val zkUrl: String
  val conf: Map[String, String] = Map.empty

  implicit val system: ActorSystem
  implicit val mat: Materializer
  implicit val ctx: ExecutionContext
  implicit val scheduler: Scheduler

  lazy val uuid = UUID.randomUUID.toString
  lazy val httpPort = PortAllocator.ephemeralPort()
  lazy val url = conf.get("https_port").fold(s"http://localhost:$httpPort")(httpsPort => s"https://localhost:$httpsPort")
  lazy val client = new MarathonFacade(url, PathId.empty)

  val workDir = {
    val f = Files.createTempDirectory(s"marathon-$httpPort").toFile
    f.deleteOnExit()
    f
  }

  private def write(dir: File, fileName: String, content: String): String = {
    val file = File.createTempFile(fileName, "", dir)
    file.deleteOnExit()
    FileUtils.write(file, content, Charset.defaultCharset)
    file.setReadable(true)
    file.getAbsolutePath
  }

  val secretPath = write(workDir, fileName = "marathon-secret", content = "secret1")

  val config = Map(
    "master" -> masterUrl,
    "mesos_authentication_principal" -> "principal",
    "mesos_role" -> "foo",
    "http_port" -> httpPort.toString,
    "zk" -> zkUrl,
    "zk_timeout" -> 20.seconds.toMillis.toString,
    "zk_connection_timeout" -> 20.seconds.toMillis.toString,
    "zk_session_timeout" -> 20.seconds.toMillis.toString,
    "mesos_authentication_secret_file" -> s"$secretPath",
    "access_control_allow_origin" -> "*",
    "reconciliation_initial_delay" -> 5.minutes.toMillis.toString,
    "min_revive_offers_interval" -> "100",
    "hostname" -> "localhost",
    "logging_level" -> "debug",
    "offer_matching_timeout" -> 10.seconds.toMillis.toString // see https://github.com/mesosphere/marathon/issues/4920
  ) ++ conf

  val args = config.flatMap {
    case (k, v) =>
      if (v.nonEmpty) {
        Seq(s"--$k", v)
      } else {
        Seq(s"--$k")
      }
  }(collection.breakOut)

  @volatile var marathonProcess = Option.empty[Process]

  val processBuilder: scala.sys.process.ProcessBuilder

  def create(): Process = {
    marathonProcess.getOrElse {
      val process = processBuilder.run(ProcessOutputToLogStream(s"$suiteName-LocalMarathon-$httpPort"))
      marathonProcess = Some(process)
      process
    }
  }

  def start(): Future[Done] = {
    create()

    val port = conf.get("http_port").orElse(conf.get("https_port")).map(_.toInt).getOrElse(httpPort)
    val future = Retry(s"Waiting for Marathon on $port", maxAttempts = Int.MaxValue, minDelay = 1.milli, maxDelay = 5.seconds, maxDuration = 4.minutes) {
      async {
        val result = await(Http().singleRequest(Get(s"http://localhost:$port/v2/leader")))
        result.discardEntityBytes() // forget about the body
        if (result.status.isSuccess()) { // linter:ignore //async/await
          Done
        } else {
          throw new Exception(s"Marathon on port=$port hasn't started yet. Giving up waiting..")
        }
      }
    }
    future
  }

  def isRunning(): Boolean =
    activePids.nonEmpty

  def exitValue(): Option[Int] = marathonProcess.map(_.exitValue())

  def activePids: Seq[String] = {
    val PIDRE = """^\s*(\d+)\s+\s*(.*)$""".r
    Process("jps -lv").!!.split("\n").collect {
      case PIDRE(pid, jvmArgs) if jvmArgs.contains(uuid) => pid
    }(collection.breakOut)
  }

  def stop(): Future[Done] = {
    marathonProcess.fold(Future.successful(Done)){ p =>
      p.destroy()
      Timeout.blocking(30.seconds, Some("Marathon")){ p.exitValue(); Done }
        .recover {
          case NonFatal(e) =>
            logger.warn(s"Could not shutdown Marathon $suiteName in time", e)
            if (activePids.nonEmpty) {
              Process(s"kill -9 ${activePids.mkString(" ")}").!
            }
            Done
        }
    }.andThen {
      case _ =>
        marathonProcess = Option.empty[Process]
    }
  }

  def restart(): Future[Done] = {
    logger.info(s"Restarting Marathon on $httpPort")
    async {
      await(stop())
      val x = await(start())
      logger.info(s"Restarted Marathon on $httpPort")
      x
    }
  }

  override def close(): Unit = {
    stop().futureValue(timeout(35.seconds), interval(1.seconds))
    Try(FileUtils.deleteDirectory(workDir))
  }

  // lower the memory pressure by limiting threads.
  val akkaJvmArgs = Seq(
    "-Dakka.actor.default-dispatcher.fork-join-executor.parallelism-min=2",
    "-Dakka.actor.default-dispatcher.fork-join-executor.factor=1",
    "-Dakka.actor.default-dispatcher.fork-join-executor.parallelism-max=4",
    "-Dscala.concurrent.context.minThreads=2",
    "-Dscala.concurrent.context.maxThreads=32"
  )
}
/**
  * Runs a marathon server for the given test suite
  * @param suiteName The test suite that owns this marathon
  * @param masterUrl The mesos master url
  * @param zkUrl The ZK url
  * @param conf any particular configuration
  * @param mainClass The main class
  */
case class LocalMarathon(
    suiteName: String,
    masterUrl: String,
    zkUrl: String,
    override val conf: Map[String, String] = Map.empty,
    val mainClass: String = "mesosphere.marathon.Main")(implicit
    val system: ActorSystem,
    val mat: Materializer,
    val ctx: ExecutionContext,
    val scheduler: Scheduler) extends BaseMarathon {

  // it'd be great to be able to execute in memory, but we can't due to GuiceFilter using a static :(
  override val processBuilder = {
    val java = sys.props.get("java.home").fold("java")(_ + "/bin/java")
    val cp = sys.props.getOrElse("java.class.path", "target/classes")
    val cmd = Seq(java, "-Xmx1024m", "-Xms256m", "-XX:+UseConcMarkSweepGC", "-XX:ConcGCThreads=2") ++
      akkaJvmArgs ++ Seq(s"-DmarathonUUID=$uuid -DtestSuite=$suiteName", "-classpath", cp, "-client", mainClass) ++ args
    Process(cmd, workDir, sys.env.toSeq: _*)
  }

  override def activePids: Seq[String] = {
    val PIDRE = """^\s*(\d+)\s+(\S*)\s*(.*)$""".r
    Process("jps -lv").!!.split("\n").collect {
      case PIDRE(pid, main, jvmArgs) if main.contains(mainClass) && jvmArgs.contains(uuid) => pid
    }(collection.breakOut)
  }
}

trait HealthCheckEndpoint extends StrictLogging with ScalaFutures {

  protected val healthChecks = Lock(mutable.ListBuffer.empty[IntegrationHealthCheck])
  val registeredReadinessChecks = Lock(mutable.ListBuffer.empty[IntegrationReadinessCheck])

  implicit val system: ActorSystem
  implicit val mat: Materializer

  /**
    * Note! This is declared as lazy in order to prevent eager evaluation of values on which it depends
    * We initialize it during the before hook and wait for Marathon to respond.
    */
  protected[setup] lazy val healthEndpoint = {
    val route = {
      import akka.http.scaladsl.server.Directives._
      val mapper = new ObjectMapper() with ScalaObjectMapper
      mapper.registerModule(DefaultScalaModule)

      get {
        path(Segment / Segment / "health") { (uriEncodedAppId, versionId) =>
          import PathId._
          val appId = URLDecoder.decode(uriEncodedAppId, "UTF-8").toRootPath

          def instance = healthChecks(_.find { c => c.appId == appId && c.versionId == versionId })

          val state = instance.fold(true)(_.healthy)

          logger.info(s"Received health check request: app=$appId, version=$versionId reply=$state")
          if (state) {
            complete(HttpResponse(status = StatusCodes.OK))
          } else {
            complete(HttpResponse(status = StatusCodes.InternalServerError))
          }
        } ~ path(Segment / Segment / Segment / "ready") { (uriEncodedAppId, versionId, taskId) =>
          import PathId._
          val appId = URLDecoder.decode(uriEncodedAppId, "UTF-8").toRootPath

          // Find a fitting registred readiness check. If the check has no task id set we ignore it.
          def check: Option[IntegrationReadinessCheck] = registeredReadinessChecks(_.find { c =>
            c.appId == appId && c.versionId == versionId && c.taskId.fold(true)(_ == taskId)
          })

          // An app is not ready by default to avoid race conditions.
          val isReady = check.fold(false)(_.call)

          logger.info(s"Received readiness check request: app=$appId, version=$versionId taskId=$taskId reply=$isReady")

          if (isReady) {
            complete(HttpResponse(status = StatusCodes.OK))
          } else {
            complete(HttpResponse(status = StatusCodes.InternalServerError))
          }
        } ~ path(Remaining) { path =>
          require(false, s"$path was unmatched!")
          complete(HttpResponse(status = StatusCodes.InternalServerError))
        }
      }
    }
    val port = PortAllocator.ephemeralPort()
    logger.info(s"Starting health check endpoint on port $port.")
    val server = Http().bindAndHandle(route, "0.0.0.0", port).futureValue
    logger.info(s"Listening for health events on $port")
    server
  }

  /**
    * Add an integration health check to internal health checks. The integration health check is used to control the
    * health check replies for our app mock.
    *
    * @param appId The app id of the app mock
    * @param versionId The version of the app mock
    * @param state The initial health status of the app mock
    * @return The IntegrationHealthCheck object which is used to control the replies.
    */
  def registerAppProxyHealthCheck(appId: PathId, versionId: String, state: Boolean): IntegrationHealthCheck = {
    val check = new IntegrationHealthCheck(appId, versionId, state)
    healthChecks { checks =>
      checks.filter(c => c.appId == appId && c.versionId == versionId).foreach(checks -= _)
      checks += check
    }
    check
  }

  /**
    * Adds an integration readiness check to internal readiness checks. The behaviour is similar to integration health
    * checks.
    *
    * @param appId The app id of the app mock
    * @param versionId The version of the app mock
    * @param taskId Optional task id to identify the task of the app mock.
    * @return The IntegrationReadinessCheck object which is used to control replies.
    */
  def registerProxyReadinessCheck(appId: PathId, versionId: String, taskId: Option[String] = None): IntegrationReadinessCheck = {
    val check = new IntegrationReadinessCheck(appId, versionId, taskId)
    registeredReadinessChecks { checks =>
      checks.filter(c => c.appId == appId && c.versionId == versionId && c.taskId == taskId).foreach(checks -= _)
      checks += check
    }
    check
  }
}

trait MarathonAppFixtures {

  val testBasePath: PathId

  implicit class PathIdTestHelper(path: String) {
    def toRootTestPath: PathId = testBasePath.append(path).canonicalPath()
    def toTestPath: PathId = testBasePath.append(path)
  }

  val healthCheckPort: Int

  /**
    * Constructs the proper health proxy endpoint argument for the Python app mock.
    *
    * @param appId The app id whose health is checked
    * @param versionId The version of the app
    * @return URL to health check endpoint
    */
  def healthEndpointFor(appId: PathId, versionId: String): String = {
    val encodedAppId = URLEncoder.encode(appId.toString, "UTF-8")
    s"http://$$HOST:$healthCheckPort/$encodedAppId/$versionId"
  }

  def appProxyHealthCheck(
    gracePeriod: FiniteDuration = 1.seconds,
    interval: FiniteDuration = 1.second,
    maxConsecutiveFailures: Int = Int.MaxValue,
    portIndex: Option[Int] = Some(0)): AppHealthCheck =
    raml.AppHealthCheck(
      gracePeriodSeconds = gracePeriod.toSeconds.toInt,
      intervalSeconds = interval.toSeconds.toInt,
      maxConsecutiveFailures = maxConsecutiveFailures,
      portIndex = portIndex,
      protocol = raml.AppHealthCheckProtocol.Http
    )

  def appProxy(appId: PathId, versionId: String, instances: Int,
    healthCheck: Option[raml.AppHealthCheck] = Some(appProxyHealthCheck()),
    dependencies: Set[PathId] = Set.empty, gpus: Int = 0): App = {

    val projectDir = sys.props.getOrElse("user.dir", ".")
    val appMock: File = new File(projectDir, "src/test/python/app_mock.py")
    val cmd = Some(s"""echo APP PROXY $$MESOS_TASK_ID RUNNING; ${appMock.getAbsolutePath} """ +
      s"""$$PORT0 $appId $versionId ${healthEndpointFor(appId, versionId)}""")

    App(
      id = appId.toString,
      cmd = cmd,
      executor = "//cmd",
      instances = instances,
      cpus = 0.01, mem = 32.0, gpus = gpus,
      healthChecks = healthCheck.toSet,
      dependencies = dependencies.map(_.toString)
    )
  }

  def residentApp(
    id: PathId,
    containerPath: String = "persistent-volume",
    cmd: String = "sleep 1000",
    instances: Int = 1,
    backoffDuration: FiniteDuration = 1.hour,
    portDefinitions: Seq[PortDefinition] = Seq.empty, /* prevent problems by randomized port assignment */
    constraints: Set[Seq[String]] = Set.empty): App = {

    val cpus: Double = 0.001
    val mem: Double = 1.0
    val disk: Double = 1.0
    val persistentVolumeSize = 2L

    val persistentVolume: AppVolume = AppPersistentVolume(
      containerPath = containerPath,
      persistent = PersistentVolumeInfo(size = persistentVolumeSize),
      mode = ReadMode.Rw
    )

    val app = App(
      id.toString,
      instances = instances,
      residency = Some(AppResidency()),
      constraints = constraints,
      container = Some(Container(
        `type` = EngineType.Mesos,
        volumes = Seq(persistentVolume)
      )),
      cmd = Some(cmd),
      // cpus, mem and disk are really small because otherwise we'll soon run out of reservable resources
      cpus = cpus,
      mem = mem,
      disk = disk,
      portDefinitions = Some(portDefinitions),
      backoffSeconds = backoffDuration.toSeconds.toInt,
      upgradeStrategy = Some(UpgradeStrategy(minimumHealthCapacity = 0.5, maximumOverCapacity = 0.0)),
      unreachableStrategy = Some(UnreachableDisabled.DefaultValue)
    )

    app
  }

  def dockerAppProxy(appId: PathId, versionId: String, instances: Int, healthCheck: Option[AppHealthCheck] = Some(appProxyHealthCheck()), dependencies: Set[PathId] = Set.empty): App = {
    val projectDir = sys.props.getOrElse("user.dir", ".")
    val containerDir = "/opt/marathon"

    val cmd = Some("""echo APP PROXY $$MESOS_TASK_ID RUNNING; /opt/marathon/python/app_mock.py """ +
      s"""$$PORT0 $appId $versionId ${healthEndpointFor(appId, versionId)}""")

    App(
      id = appId.toString,
      cmd = cmd,
      container = Some(raml.Container(
        `type` = raml.EngineType.Docker,
        docker = Some(raml.DockerContainer(
          image = "python:3.4.6-alpine"
        )),
        volumes = collection.immutable.Seq(
          AppHostVolume(hostPath = s"$projectDir/src/test/python", containerPath = s"$containerDir/python", mode = ReadMode.Ro)
        )
      )),
      instances = instances,
      cpus = 0.5,
      mem = 128,
      healthChecks = healthCheck.toSet,
      dependencies = dependencies.map(_.toString),
      networks = Seq(Network(mode = NetworkMode.Host))
    )
  }

  def simplePod(podId: String, constraints: Set[Constraint] = Set.empty, instances: Int = 1): PodDefinition = PodDefinition(
    id = testBasePath / s"$podId",
    containers = Seq(
      MesosContainer(
        name = "task1",
        exec = Some(raml.MesosExec(raml.ShellCommand("sleep 1000"))),
        resources = raml.Resources(cpus = 0.1, mem = 32.0)
      )
    ),
    networks = Seq(HostNetwork),
    instances = instances,
    constraints = constraints
  )
<<<<<<< HEAD
=======

  def residentPod(
    id: String,
    mountPath: String = "persistent-volume",
    cmd: String = "sleep 1000",
    instances: Int = 1): PodDefinition = {

    val persistentVolumeSize = 2L
    val volumeInfo = state.PersistentVolumeInfo(size = persistentVolumeSize)
    val volumes = Seq(PersistentVolume(name = Some("pst"), persistent = volumeInfo))
    val volumeMounts = Seq(VolumeMount(volumeName = Some("pst"), mountPath = mountPath, readOnly = false))

    val pod = PodDefinition(
      id = testBasePath / id,
      containers = Seq(
        MesosContainer(
          name = "task1",
          exec = Some(raml.MesosExec(raml.ShellCommand(cmd))),
          resources = raml.Resources(cpus = 0.1, mem = 32.0),
          volumeMounts = volumeMounts
        )
      ),
      networks = Seq(HostNetwork),
      instances = instances,
      constraints = Set.empty,
      volumes = volumes,
      unreachableStrategy = state.UnreachableDisabled,
      upgradeStrategy = state.UpgradeStrategy(0.0, 0.0)
    )
    pod
  }
>>>>>>> c81faab5
}

/**
  * Base trait for tests that need a marathon
  */
trait MarathonTest extends HealthCheckEndpoint with MarathonAppFixtures with ScalaFutures with Eventually {
  protected def logger: Logger
  def marathonUrl: String
  def marathon: MarathonFacade
  def leadingMarathon: Future[BaseMarathon]
  def mesos: MesosFacade
  def suiteName: String

  implicit val system: ActorSystem
  implicit val mat: Materializer
  implicit val ctx: ExecutionContext
  implicit val scheduler: Scheduler

  lazy val healthCheckPort = healthEndpoint.localAddress.getPort

  case class CallbackEvent(eventType: String, info: Map[String, Any])
  object CallbackEvent {
    def apply(event: ITEvent): CallbackEvent = CallbackEvent(event.eventType, event.info)
  }

  implicit class CallbackEventToStatusUpdateEvent(val event: CallbackEvent) {
    def taskStatus: String = event.info.get("taskStatus").map(_.toString).getOrElse("")
    def message: String = event.info("message").toString
    def id: String = event.info("id").toString
    def running: Boolean = taskStatus == "TASK_RUNNING"
    def finished: Boolean = taskStatus == "TASK_FINISHED"
    def failed: Boolean = taskStatus == "TASK_FAILED"
  }

  object StatusUpdateEvent {
    def unapply(event: CallbackEvent): Option[CallbackEvent] = {
      if (event.eventType == "status_update_event") Some(event)
      else None
    }
  }

  protected val events = new ConcurrentLinkedQueue[ITSSEEvent]()

  def waitForTasks(appId: PathId, num: Int, maxWait: FiniteDuration = patienceConfig.timeout.toMillis.millis)(implicit facade: MarathonFacade = marathon): List[ITEnrichedTask] = {
    eventually(timeout(Span(maxWait.toMillis, Milliseconds))) {
      val tasks = Try(facade.tasks(appId)).map(_.value).getOrElse(Nil).filter(_.launched)
      logger.info(s"${tasks.size}/$num tasks launched for $appId")
      require(tasks.size == num, s"Waiting for $num tasks to be launched")
      tasks
    }
  }

  // We shouldn't eat exceptions in clenaUp() methods: it's a source of hard to find bugs if
  // we just move on to the next test, that expects a "clean state". We should fail loud and
  // proud here and find out why the clean-up fails.
  def cleanUp(): Unit = {
    logger.info(">>> Starting to CLEAN UP...")
    events.clear()

    // Wait for a clean slate in Marathon, if there is a running deployment or a runSpec exists
    logger.info("Clean Marathon State")
    //do not fail here, since the require statements will ensure a correct setup and fail otherwise
    Try(waitForDeployment(eventually(marathon.deleteGroup(testBasePath, force = true))))

    val cleanUpPatienceConfig = WaitTestSupport.PatienceConfig(timeout = Span(1, Minutes), interval = Span(1, Seconds))

    WaitTestSupport.waitUntil("clean slate in Mesos") {
      val occupiedAgents = mesos.state.value.agents.filter { agent => agent.usedResources.nonEmpty || agent.reservedResourcesByRole.nonEmpty }
      occupiedAgents.foreach { agent =>
        import mesosphere.marathon.integration.facades.MesosFormats._
        val usedResources: String = Json.prettyPrint(Json.toJson(agent.usedResources))
        val reservedResources: String = Json.prettyPrint(Json.toJson(agent.reservedResourcesByRole))
        logger.info(s"""Waiting for blank slate Mesos...\n "used_resources": "$usedResources"\n"reserved_resources": "$reservedResources"""")
      }
      occupiedAgents.isEmpty
    }(cleanUpPatienceConfig)

    val apps = marathon.listAppsInBaseGroup
    require(apps.value.isEmpty, s"apps weren't empty: ${apps.entityPrettyJsonString}")
    val pods = marathon.listPodsInBaseGroup
    require(pods.value.isEmpty, s"pods weren't empty: ${pods.entityPrettyJsonString}")
    val groups = marathon.listGroupsInBaseGroup
    require(groups.value.isEmpty, s"groups weren't empty: ${groups.entityPrettyJsonString}")
    events.clear()
    healthChecks(_.clear())

    logger.info("... CLEAN UP finished <<<")
  }

  def waitForHealthCheck(check: IntegrationHealthCheck, maxWait: FiniteDuration = patienceConfig.timeout.toMillis.millis) = {
    WaitTestSupport.waitUntil("Health check to get queried", maxWait) { check.pinged.get }
  }

  def waitForDeploymentId(deploymentId: String, maxWait: FiniteDuration = patienceConfig.timeout.toMillis.millis): CallbackEvent = {
    waitForEventWith("deployment_success", _.id == deploymentId, maxWait)
  }

  def waitForStatusUpdates(kinds: String*) = kinds.foreach { kind =>
    logger.info(s"Wait for status update event with kind: $kind")
    waitForEventWith("status_update_event", _.taskStatus == kind)
  }

  def waitForEvent(
    kind: String,
    maxWait: FiniteDuration = patienceConfig.timeout.toMillis.millis): CallbackEvent =
    waitForEventWith(kind, _ => true, maxWait)

  def waitForEventWith(
    kind: String,
    fn: CallbackEvent => Boolean, maxWait: FiniteDuration = patienceConfig.timeout.toMillis.millis): CallbackEvent = {
    waitForEventMatching(s"event $kind to arrive", maxWait) { event =>
      event.eventType == kind && fn(event)
    }
  }

  /**
    * Consumes the next event from the events queue within deadline. Does not throw. Returns None if unable to return an
    * event by that time.
    *
    * @param deadline The time after which to stop attempting to get an event and return None
    */
  private def nextEvent(deadline: Deadline): Option[ITSSEEvent] = try {
    eventually(timeout(Span(deadline.timeLeft.toMillis, Milliseconds))) {
      val r = Option(events.poll)
      if (r.isEmpty)
        throw new NoSuchElementException
      r
    }
  } catch {
    case _: NoSuchElementException =>
      None
    case _: TestFailedDueToTimeoutException =>
      None
  }

  /**
    * Method waits for events and calls their callbacks independently of the events order. It receives a
    * map of EventId -> Callback e.g.:
    * Map("deployment_failed" -> _.id == deploymentId, "deployment_successful" -> _.id == rollbackId)),
    * checks every event for it's existence in the map and if found, calls it's callback method. If successful, the entry
    * is removed from the map. Returns if the map is empty.
    */
  def waitForEventsWith(
    description: String,
    eventsMap: Map[String, CallbackEvent => Boolean],
    maxWait: FiniteDuration = patienceConfig.timeout.toMillis.millis) = {
    val waitingFor = mutable.Map(eventsMap.toSeq: _*)
    waitForEventMatching(description, maxWait) { event =>
      if (waitingFor.get(event.eventType).fold(false)(fn => fn(event))) {
        waitingFor -= event.eventType
      }
      waitingFor.isEmpty
    }
  }

  /**
    * Method waits for ANY (and only one) of the given events. It receives a map of EventId -> Callback e.g.:
    * Map("deployment_failed" -> _.id == deploymentId, "deployment_successful" -> _.id == rollbackId)),
    * and checks every incoming event for it's existence in the map and if found, calls it's callback method.
    * Returns if event found and callback returns true.
    */
  def waitForAnyEventWith(
    description: String,
    eventsMap: Map[String, CallbackEvent => Boolean],
    maxWait: FiniteDuration = patienceConfig.timeout.toMillis.millis) = {
    val waitingForAny = mutable.Map(eventsMap.toSeq: _*)
    waitForEventMatching(description, maxWait) { event =>
      waitingForAny.get(event.eventType).fold(false)(fn => fn(event))
    }
  }

  def waitForEventMatching(
    description: String,
    maxWait: FiniteDuration = patienceConfig.timeout.toMillis.millis)(fn: CallbackEvent => Boolean): CallbackEvent = {
    val deadline = maxWait.fromNow
    @tailrec
    def iter(): CallbackEvent = {
      nextEvent(deadline) match {
        case Some(ITConnected) =>
          throw new MarathonTest.UnexpectedConnect
        case Some(event: ITEvent) =>
          val cbEvent = CallbackEvent(event)
          if (fn(cbEvent)) {
            cbEvent
          } else {
            logger.info(s"Event $event did not match criteria skipping to next event")
            iter()
          }
        case None =>
          throw new RuntimeException(s"No events matched <$description>")
      }
    }
    iter()
  }

  /**
    * Blocks until a single connected event is consumed. Discards any events up to that point.
    *
    * Not reasoning about SSE connection state will lead to flaky tests. If a master is killed, you should wait for the
    * SSE stream to reconnect before doing anything else, or you could miss events.
    */
  def waitForSSEConnect(maxWait: FiniteDuration = patienceConfig.timeout.toMillis.millis): Unit = {
    @tailrec
    val deadline = maxWait.fromNow
    def iter(): Unit = {
      nextEvent(deadline) match {
        case Some(event: ITEvent) =>
          logger.info(s"Event ${event} was not a connected event; skipping")
          iter()
        case Some(ITConnected) =>
          logger.info("ITConnected event consumed")
        case None =>
          throw new RuntimeException("No connected events")
      }
    }
    iter()
  }

  /**
    * Wait for the events of the given kinds (=types).
    */
  def waitForEvents(kinds: String*)(maxWait: FiniteDuration = patienceConfig.timeout.toMillis.millis): Map[String, Seq[CallbackEvent]] = {

    val deadline = maxWait.fromNow

    /** Receive the events for the given kinds (duplicates allowed) in any order. */
    val receivedEventsForKinds: Seq[CallbackEvent] = {
      var eventsToWaitFor = kinds
      val receivedEvents = Vector.newBuilder[CallbackEvent]

      while (eventsToWaitFor.nonEmpty) {
        val event = waitForEventMatching(s"event $eventsToWaitFor to arrive", deadline.timeLeft) { event =>
          eventsToWaitFor.contains(event.eventType)
        }
        receivedEvents += event

        // Remove received event kind. Only remove one element for duplicates.
        val kindIndex = eventsToWaitFor.indexWhere(_ == event.eventType)
        assert(kindIndex >= 0)
        eventsToWaitFor = eventsToWaitFor.patch(kindIndex, Nil, 1)
      }

      receivedEvents.result()
    }

    receivedEventsForKinds.groupBy(_.eventType)
  }

  def waitForDeployment(change: RestResult[_], maxWait: FiniteDuration = patienceConfig.timeout.toMillis.millis): CallbackEvent = {
    require(change.success, s"Deployment request has not been successful. httpCode=${change.code} body=${change.entityString}")
    val deploymentId = change.originalResponse.headers.find(_.name == RestResource.DeploymentHeader).getOrElse(throw new IllegalArgumentException("No deployment id found in Http Header"))
    waitForDeploymentId(deploymentId.value, maxWait)
  }

  def waitForAppOfferReject(appId: PathId, offerRejectReason: String): Unit = {
    def queueResult = marathon.launchQueue()
    def jsQueueResult = queueResult.entityJson

    def queuedRunspecs = (jsQueueResult \ "queue").as[Seq[JsObject]]
    def jsonApp = queuedRunspecs.find { spec => (spec \ "app" \ "id").as[String] == appId.toString }.get

    def unfulfilledConstraintRejectSummary = (jsonApp \ "processedOffersSummary" \ "rejectSummaryLastOffers").as[Seq[JsObject]]
      .find { e => (e \ "reason").as[String] == offerRejectReason }.get

    eventually {
      logger.info("jsApp:" + jsonApp.toString())
      assert((unfulfilledConstraintRejectSummary \ "declined").as[Int] >= 1)
    }
  }

  def teardown(): Unit = {
    Try {
      val frameworkId = marathon.info.entityJson.as[JsObject].value("frameworkId").as[String]

      mesos.teardown(frameworkId)
      eventually(timeout(1.minutes), interval(2.seconds)) { assert(mesos.completedFrameworkIds().value.contains(frameworkId)) }
    }
    Try(healthEndpoint.unbind().futureValue)
  }

  /**
    * Connects repeatedly to the Marathon SSE endpoint until cancelled.
    * Yields each event in order.
    */
  def startEventSubscriber(): Cancellable = {
    @volatile var cancelled = false
    def iter(): Unit = {
      import akka.stream.scaladsl.Source
      logger.info("SSEStream: Connecting")
      Source.fromFuture(leadingMarathon)
        .mapAsync(1) { leader =>
          async {
            logger.info(s"SSEStream: Acquiring connection to ${leader.url}")
            val stream = await(leader.client.events())
            logger.info(s"SSEStream: Connection acquired to ${leader.url}")

            /* A potentially impossible edge case exists in which we query the leader, and then before we get a connection
             * to that instance, it restarts and is no longer a leader.
             *
             * By checking the leader again once obtaining a connection to the SSE event stream, we have conclusive proof
             * that we are consuming from the current leader, and we keep our connected events as deterministic as
             * possible. */
            val leaderAfterConnection = await(leadingMarathon)
            logger.info(s"SSEStream: ${leader.url} is the leader")
            if (leader != leaderAfterConnection) {
              stream.runWith(Sink.cancelled)
              throw new RuntimeException("Leader status changed since first connecting to stream")
            } else {
              stream
            }
          }
        }
        .flatMapConcat { stream =>
          // We prepend the ITConnected event here in order to avoid emitting an ITConnected event on failed connections
          stream.prepend(Source.single(ITConnected))
        }
        .runForeach { e: ITSSEEvent =>
          e match {
            case ITConnected =>
              logger.info(s"SSEStream: Connected")
            case event: ITEvent =>
              logger.info(s"SSEStream: Received callback event: ${event.eventType} with props ${event.info}")
          }
          events.offer(e)
        }
        .onComplete {
          case result =>
            if (!cancelled) {
              logger.info(s"SSEStream: Leader event stream was closed reason: ${result}")
              logger.info("Reconnecting")
              /* There is a small window between Jetty hanging up the event stream, and Jetty not accepting and
               * responding to new requests. In the tests, under heavy load, retrying within 15 milliseconds is enough
               * to hit this window.
               *
               * 10 times the interval would probably suffice. Timeout is way more time then we need. Half timeout seems
               * like an okay compromise.
               */
              scheduler.scheduleOnce(patienceConfig.timeout / 2) { iter() }
            }
        }
    }
    iter()
    new Cancellable {
      override def cancel(): Boolean = {
        cancelled = true
        true
      }
      override def isCancelled: Boolean = cancelled
    }
  }
}

object MarathonTest extends StrictLogging {
  class UnexpectedConnect extends Exception("Received an unexpected SSE event stream Connection event. This is " +
    "considered an exception because not thinking about re-connection events properly can lead to race conditions in " +
    "the tests. You should call waitForSSEConnect() after killing a Marathon leader to ensure no events are dropped.")
}

/**
  * Fixture that can be used for a single test case.
  */
trait MarathonFixture extends AkkaUnitTestLike with MesosClusterTest with ZookeeperServerTest {
  protected def logger: Logger
  def withMarathon[T](suiteName: String, marathonArgs: Map[String, String] = Map.empty)(f: (LocalMarathon, MarathonTest) => T): T = {
    val marathonServer = LocalMarathon(suiteName = suiteName, masterUrl = mesosMasterUrl,
      zkUrl = s"zk://${zkServer.connectUri}/marathon-$suiteName", conf = marathonArgs)
    marathonServer.start().futureValue

    val marathonTest = new MarathonTest {
      override protected val logger: Logger = MarathonFixture.this.logger
      override def marathonUrl: String = s"http://localhost:${marathonServer.httpPort}"
      override def marathon: MarathonFacade = marathonServer.client
      override def mesos: MesosFacade = MarathonFixture.this.mesos
      override val testBasePath: PathId = PathId("/")
      override implicit val system: ActorSystem = MarathonFixture.this.system
      override implicit val mat: Materializer = MarathonFixture.this.mat
      override implicit val ctx: ExecutionContext = MarathonFixture.this.ctx
      override implicit val scheduler: Scheduler = MarathonFixture.this.scheduler
      override val suiteName: String = MarathonFixture.this.suiteName
      override implicit def patienceConfig: PatienceConfig = PatienceConfig(MarathonFixture.this.patienceConfig.timeout, MarathonFixture.this.patienceConfig.interval)
      override def leadingMarathon = Future.successful(marathonServer)
    }
    val sseStream = marathonTest.startEventSubscriber()
    try {
      marathonTest.healthEndpoint
      marathonTest.waitForSSEConnect()
      f(marathonServer, marathonTest)
    } finally {
      sseStream.cancel()
      marathonTest.teardown()
      marathonServer.stop()
    }
  }
}

object MarathonFixture extends MarathonFixture

/**
  * base trait that spins up/tears down a marathon and has all of the original tooling from
  * SingleMarathonIntegrationTest.
  */
trait MarathonSuite extends Suite with StrictLogging with ScalaFutures with BeforeAndAfterAll with Eventually with MarathonTest {
  abstract override def afterAll(): Unit = {
    teardown()
    super.afterAll()
  }
}

/**
  * Base trait that starts a local marathon but doesn't have mesos/zookeeper yet
  */
trait LocalMarathonTest extends MarathonTest with ScalaFutures
  with AkkaUnitTestLike with MesosTest with ZookeeperServerTest {

  def marathonArgs: Map[String, String] = Map.empty

  lazy val marathonServer = LocalMarathon(suiteName = suiteName, masterUrl = mesosMasterUrl,
    zkUrl = s"zk://${zkServer.connectUri}/marathon",
    conf = marathonArgs)
  lazy val marathonUrl = s"http://localhost:${marathonServer.httpPort}"

  val testBasePath: PathId = PathId("/")
  lazy val marathon = marathonServer.client
  lazy val appMock: AppMockFacade = new AppMockFacade()

  /**
    * Return the current leading Marathon
    * Expected to retry for a significant period of time until succeeds
    */
  override def leadingMarathon: Future[LocalMarathon] =
    Future.successful(marathonServer)

  @volatile private var sseStream: Option[Cancellable] = None

  abstract override def beforeAll(): Unit = {
    super.beforeAll()
    marathonServer.start().futureValue
    sseStream = Some(startEventSubscriber())
    waitForSSEConnect()
  }

  abstract override def afterAll(): Unit = {
    sseStream.foreach(_.cancel)
    teardown()
    marathonServer.close()
    super.afterAll()
  }
}

/**
  * trait that has marathon, zk, and a mesos ready to go
  */
trait EmbeddedMarathonTest extends Suite with StrictLogging with ZookeeperServerTest with MesosClusterTest with LocalMarathonTest {
  /* disable failover timeout to assist with cleanup ops; terminated marathons are immediately removed from mesos's
   * list of frameworks
   *
   * Until https://issues.apache.org/jira/browse/MESOS-8171 is resolved, we cannot set this value to 0.
   */

  override def marathonArgs: Map[String, String] = Map("failover_timeout" -> "1")
}

/**
  * Trait that has a Marathon cluster, zk, and Mesos via mesos-local ready to go.
  *
  * It provides multiple Marathon instances. This allows e.g. leadership rotation.
  */
trait MarathonClusterTest extends Suite with StrictLogging with ZookeeperServerTest with MesosClusterTest with LocalMarathonTest {
  val numAdditionalMarathons = 2
  lazy val additionalMarathons = 0.until(numAdditionalMarathons).map { _ =>
    LocalMarathon(suiteName = suiteName, masterUrl = mesosMasterUrl,
      zkUrl = s"zk://${zkServer.connectUri}/marathon",
      conf = marathonArgs)
  }
  lazy val marathonFacades = marathon +: additionalMarathons.map(_.client)
  lazy val allMarathonServers = marathonServer +: additionalMarathons

  override def leadingMarathon: Future[LocalMarathon] = {
    val leader = Retry("querying leader", maxAttempts = 50, maxDelay = 1.second, maxDuration = patienceConfig.timeout) {
      Future.firstCompletedOf(marathonFacades.map(_.leaderAsync()))
    }
    leader.map { leader =>
      allMarathonServers.find { _.httpPort == leader.value.port }.head
    }
  }

  override def beforeAll(): Unit = {
    super.beforeAll()
    Future.sequence(additionalMarathons.map(_.start())).futureValue
  }

  override def afterAll(): Unit = {
    Try(additionalMarathons.foreach(_.close()))
    super.afterAll()
  }

  override def cleanUp(): Unit = {
    Future.sequence(marathonServer.start() +: additionalMarathons.map(_.start())).futureValue
    super.cleanUp()
  }
}<|MERGE_RESOLUTION|>--- conflicted
+++ resolved
@@ -467,8 +467,6 @@
     instances = instances,
     constraints = constraints
   )
-<<<<<<< HEAD
-=======
 
   def residentPod(
     id: String,
@@ -500,7 +498,6 @@
     )
     pod
   }
->>>>>>> c81faab5
 }
 
 /**
