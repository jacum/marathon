package mesosphere.marathon
package core.deployment.impl

import akka.Done
import akka.actor.{ Actor, Props }
import akka.testkit.TestActorRef
import mesosphere.AkkaUnitTest
import mesosphere.marathon.core.condition.Condition
import mesosphere.marathon.core.condition.Condition.Running
import mesosphere.marathon.core.deployment.{ DeploymentPlan, DeploymentStep }
import mesosphere.marathon.core.event._
import mesosphere.marathon.core.health.{ MarathonHttpHealthCheck, PortReference }
import mesosphere.marathon.core.instance.{ Instance, TestInstanceBuilder }
import mesosphere.marathon.core.launchqueue.LaunchQueue
import mesosphere.marathon.core.readiness.{ ReadinessCheck, ReadinessCheckExecutor, ReadinessCheckResult }
import mesosphere.marathon.core.task.tracker.InstanceTracker
import mesosphere.marathon.core.task.{ KillServiceMock, Task }
import mesosphere.marathon.state.PathId._
import mesosphere.marathon.state._
import org.mockito.Mockito
import org.mockito.Mockito._
import org.scalatest.concurrent.Eventually
import org.scalatest.concurrent.PatienceConfiguration.Timeout
import rx.lang.scala.Observable

import scala.concurrent.{ ExecutionContext, Future, Promise }
import scala.concurrent.duration._

class TaskReplaceActorTest extends AkkaUnitTest with Eventually {
  "TaskReplaceActor" should {
    "Replace without health checks" in {
      val f = new Fixture
      val app = AppDefinition(
        id = "/myApp".toPath,
        instances = 5,
        versionInfo = VersionInfo.forNewConfig(Timestamp(0)),
        upgradeStrategy = UpgradeStrategy(0.0))
      val instanceA = f.runningInstance(app)
      val instanceB = f.runningInstance(app)

      f.tracker.specInstances(eq(app.id))(any[ExecutionContext]) returns Future.successful(Seq(instanceA, instanceB))

      val promise = Promise[Unit]()
      val newApp = app.copy(versionInfo = VersionInfo.forNewConfig(Timestamp(1)))
      f.queue.add(newApp, 5) returns Future.successful(Done)

      val ref = f.replaceActor(newApp, promise)
      watch(ref)

      for (_ <- 0 until newApp.instances)
        ref ! f.instanceChanged(newApp, Running)

      promise.future.futureValue
      verify(f.queue).resetDelay(newApp)
      f.killService.killed should contain(instanceA.instanceId)
      f.killService.killed should contain(instanceB.instanceId)

      expectTerminated(ref)
    }

    "New and already started tasks should not be killed" in {
      val f = new Fixture
      val app = AppDefinition(
        id = "/myApp".toPath,
        instances = 5,
        versionInfo = VersionInfo.forNewConfig(Timestamp(0)),
        upgradeStrategy = UpgradeStrategy(0.0))

      val instanceA = f.runningInstance(app)

      val promise = Promise[Unit]()
      val newApp = app.copy(versionInfo = VersionInfo.forNewConfig(Timestamp(1)))
      f.queue.add(eq(newApp), any) returns Future.successful(Done)

      val instanceC = f.runningInstance(newApp)

      f.tracker.specInstances(eq(app.id))(any[ExecutionContext]) returns Future.successful(Seq(instanceA, instanceC))

      val ref = f.replaceActor(newApp, promise)
      watch(ref)

      for (_ <- 0 until newApp.instances)
        ref ! f.instanceChanged(newApp, Running)

      promise.future.futureValue
      verify(f.queue).resetDelay(newApp)
      f.killService.killed should contain(instanceA.instanceId)
      f.killService.killed should not contain instanceC.instanceId

      expectTerminated(ref)
    }

    "Replace with health checks" in {
      val f = new Fixture
      val app = AppDefinition(
        id = "/myApp".toPath,
        instances = 5,
        versionInfo = VersionInfo.forNewConfig(Timestamp(0)),
        healthChecks = Set(MarathonHttpHealthCheck(portIndex = Some(PortReference(0)))),
        upgradeStrategy = UpgradeStrategy(0.0))

      val instanceA = f.runningInstance(app)
      val instanceB = f.runningInstance(app)

      f.tracker.specInstances(eq(app.id))(any[ExecutionContext]) returns Future.successful(Seq(instanceA, instanceB))

      val promise = Promise[Unit]()
      val newApp = app.copy(versionInfo = VersionInfo.forNewConfig(Timestamp(1)))
      f.queue.add(newApp, 5) returns Future.successful(Done)

      val ref = f.replaceActor(newApp, promise)
      watch(ref)

      for (_ <- 0 until newApp.instances)
        ref ! f.healthChanged(newApp, healthy = true)

      promise.future.futureValue
      verify(f.queue).resetDelay(newApp)
      f.killService.killed should contain(instanceA.instanceId)
      f.killService.killed should contain(instanceB.instanceId)

      expectTerminated(ref)
    }

    "Replace and scale down from more than new minCapacity" in {
      val f = new Fixture
      val app = AppDefinition(
        id = "/myApp".toPath,
        instances = 2,
        versionInfo = VersionInfo.forNewConfig(Timestamp(0)),
        upgradeStrategy = UpgradeStrategy(minimumHealthCapacity = 1.0))
      val instanceA = f.runningInstance(app)
      val instanceB = f.runningInstance(app)
      val instanceC = f.runningInstance(app)

      f.tracker.specInstances(eq(app.id))(any[ExecutionContext]) returns Future.successful(Seq(instanceA, instanceB, instanceC))

      val promise = Promise[Unit]()
      val newApp = app.copy(versionInfo = VersionInfo.forNewConfig(Timestamp(1)))
      f.queue.add(newApp, 1) returns Future.successful(Done)

      val ref = f.replaceActor(newApp, promise)
      watch(ref)

      eventually {
        f.killService.numKilled should be(1)
      }

      ref ! f.instanceChanged(newApp, Running)
      eventually {
        f.killService.numKilled should be(2)
      }

      ref ! f.instanceChanged(newApp, Running)
      eventually { app: AppDefinition => verify(f.queue, times(2)).add(app) }

      promise.future.futureValue

      eventually {
        f.killService.numKilled should be(3)
      }
      verify(f.queue).resetDelay(newApp)

      expectTerminated(ref)
    }

    "Replace with minimum running tasks" in {
      val f = new Fixture
      val app = AppDefinition(
        id = "/myApp".toPath,
        instances = 3,
        versionInfo = VersionInfo.forNewConfig(Timestamp(0)),
        healthChecks = Set(MarathonHttpHealthCheck(portIndex = Some(PortReference(0)))),
        upgradeStrategy = UpgradeStrategy(0.5)
      )

      val instanceA = f.runningInstance(app)
      val instanceB = f.runningInstance(app)
      val instanceC = f.runningInstance(app)

      f.tracker.specInstances(eq(app.id))(any[ExecutionContext]) returns Future.successful(Seq(instanceA, instanceB, instanceC))

      val promise = Promise[Unit]()
      val newApp = app.copy(versionInfo = VersionInfo.forNewConfig(Timestamp(1)))
      f.queue.add(newApp, 3) returns Future.successful(Done)
      val ref = f.replaceActor(newApp, promise)
      watch(ref)

      // all new tasks are queued directly
      eventually { app: AppDefinition => verify(f.queue, times(3)).add(app) }

      // ceiling(minimumHealthCapacity * 3) = 2 are left running
      assert(f.killService.numKilled == 1)

      // first new task becomes healthy and another old task is killed
      ref ! f.healthChanged(newApp, healthy = true)
      eventually {
        f.killService.numKilled should be(2)
      }

      // second new task becomes healthy and the last old task is killed
      ref ! f.healthChanged(newApp, healthy = true)
      eventually {
        f.killService.numKilled should be(3)
      }

      // third new task becomes healthy
      ref ! f.healthChanged(newApp, healthy = true)
      f.killService.numKilled should be(3)

      promise.future.futureValue

      // all old tasks are killed
      f.killService.killed should contain(instanceA.instanceId)
      f.killService.killed should contain(instanceB.instanceId)
      f.killService.killed should contain(instanceC.instanceId)

      expectTerminated(ref)
    }

    "Replace with rolling upgrade without over-capacity" in {
      val f = new Fixture
      val app = AppDefinition(
        id = "/myApp".toPath,
        instances = 3,
        versionInfo = VersionInfo.forNewConfig(Timestamp(0)),
        healthChecks = Set(MarathonHttpHealthCheck(portIndex = Some(PortReference(0)))),
        upgradeStrategy = UpgradeStrategy(0.5, 0.0)
      )

      val instanceA = f.runningInstance(app)
      val instanceB = f.runningInstance(app)
      val instanceC = f.runningInstance(app)

      f.tracker.specInstances(eq(app.id))(any[ExecutionContext]) returns Future.successful(Seq(instanceA, instanceB, instanceC))

      val promise = Promise[Unit]()
      val newApp = app.copy(versionInfo = VersionInfo.forNewConfig(Timestamp(1)))
      f.queue.add(newApp, 1) returns Future.successful(Done)
      val ref = f.replaceActor(newApp, promise)
      watch(ref)

      // only one task is queued directly
      val queueOrder = org.mockito.Mockito.inOrder(f.queue)
      eventually {
        queueOrder.verify(f.queue).add(_: AppDefinition, 1)
      }

      // ceiling(minimumHealthCapacity * 3) = 2 are left running
      assert(f.killService.numKilled == 1)

      // first new task becomes healthy and another old task is killed
      ref ! f.healthChanged(newApp, healthy = true)
      eventually {
        f.killService.numKilled should be(2)
      }
      eventually {
        queueOrder.verify(f.queue).add(_: AppDefinition, 1)
      }

      // second new task becomes healthy and the last old task is killed
      ref ! f.healthChanged(newApp, healthy = true)
      eventually {
        f.killService.numKilled should be(3)
      }
      eventually {
        queueOrder.verify(f.queue).add(_: AppDefinition, 1)
      }

      // third new task becomes healthy
      ref ! f.healthChanged(newApp, healthy = true)
      f.killService.numKilled should be(3)

      promise.future.futureValue

      // all old tasks are killed
      verify(f.queue).resetDelay(newApp)
      f.killService.killed should contain(instanceA.instanceId)
      f.killService.killed should contain(instanceB.instanceId)
      f.killService.killed should contain(instanceC.instanceId)

      expectTerminated(ref)
    }

    "Replace with rolling upgrade with minimal over-capacity" in {
      val f = new Fixture
      val app = AppDefinition(
        id = "/myApp".toPath,
        instances = 3,
        versionInfo = VersionInfo.forNewConfig(Timestamp(0)),
        healthChecks = Set(MarathonHttpHealthCheck(portIndex = Some(PortReference(0)))),
        upgradeStrategy = UpgradeStrategy(1.0, 0.0) // 1 task over-capacity is ok
      )

      val instanceA = f.runningInstance(app)
      val instanceB = f.runningInstance(app)
      val instanceC = f.runningInstance(app)

      f.tracker.specInstances(eq(app.id))(any[ExecutionContext]) returns Future.successful(Seq(instanceA, instanceB, instanceC))

      val promise = Promise[Unit]()
      val newApp = app.copy(versionInfo = VersionInfo.forNewConfig(Timestamp(1)))
      f.queue.add(newApp, 1) returns Future.successful(Done)
      val ref = f.replaceActor(newApp, promise)
      watch(ref)

      // only one task is queued directly, all old still running
      val queueOrder = org.mockito.Mockito.inOrder(f.queue)
      eventually {
        queueOrder.verify(f.queue).add(_: AppDefinition, 1)
      }
      assert(f.killService.numKilled == 0)

      // first new task becomes healthy and another old task is killed
      ref ! f.healthChanged(newApp, healthy = true)
      eventually {
        f.killService.numKilled should be(1)
      }
      eventually {
        queueOrder.verify(f.queue).add(_: AppDefinition, 1)
      }

      // second new task becomes healthy and another old task is killed
      ref ! f.healthChanged(newApp, healthy = true)
      eventually {
        f.killService.numKilled should be(2)
      }
      eventually {
        queueOrder.verify(f.queue).add(_: AppDefinition, 1)
      }

      // third new task becomes healthy and last old task is killed
      ref ! f.healthChanged(newApp, healthy = true)
      eventually {
        f.killService.numKilled should be(3)
      }
      queueOrder.verify(f.queue, never).add(_: AppDefinition, 1)

      promise.future.futureValue

      // all old tasks are killed
      f.killService.killed should contain(instanceA.instanceId)
      f.killService.killed should contain(instanceB.instanceId)
      f.killService.killed should contain(instanceC.instanceId)

      expectTerminated(ref)
    }

    "Replace with rolling upgrade with 2/3 over-capacity" in {
      val f = new Fixture
      val app = AppDefinition(
        id = "/myApp".toPath,
        instances = 3,
        versionInfo = VersionInfo.forNewConfig(Timestamp(0)),
        healthChecks = Set(MarathonHttpHealthCheck(portIndex = Some(PortReference(0)))),
        upgradeStrategy = UpgradeStrategy(1.0, 0.7)
      )

      val instanceA = f.runningInstance(app)
      val instanceB = f.runningInstance(app)
      val instanceC = f.runningInstance(app)

      f.tracker.specInstances(eq(app.id))(any[ExecutionContext]) returns Future.successful(Seq(instanceA, instanceB, instanceC))

      val promise = Promise[Unit]()
      val newApp = app.copy(versionInfo = VersionInfo.forNewConfig(Timestamp(1)))
      f.queue.add(eq(newApp), any) returns Future.successful(Done)
      val ref = f.replaceActor(newApp, promise)
      watch(ref)

      // two tasks are queued directly, all old still running
      val queueOrder = org.mockito.Mockito.inOrder(f.queue)
      eventually {
        queueOrder.verify(f.queue).add(_: AppDefinition, 2)
      }
      assert(f.killService.numKilled == 0)

      // first new task becomes healthy and another old task is killed
      ref ! f.healthChanged(newApp, healthy = true)
      eventually {
        f.killService.numKilled should be(1)
      }
      eventually {
        queueOrder.verify(f.queue).add(_: AppDefinition, 1)
      }

      // second new task becomes healthy and another old task is killed
      ref ! f.healthChanged(newApp, healthy = true)
      eventually {
        f.killService.numKilled should be(2)
      }
      queueOrder.verify(f.queue, never).add(_: AppDefinition, 1)

      // third new task becomes healthy and last old task is killed
      ref ! f.healthChanged(newApp, healthy = true)
      eventually {
        f.killService.numKilled should be(3)
      }
      queueOrder.verify(f.queue, never).add(_: AppDefinition, 1)

      promise.future.futureValue

      // all old tasks are killed
      f.killService.killed should contain(instanceA.instanceId)
      f.killService.killed should contain(instanceB.instanceId)
      f.killService.killed should contain(instanceC.instanceId)

      expectTerminated(ref)
    }

    "Downscale with rolling upgrade with 1 over-capacity" in {
      val f = new Fixture
      val app = AppDefinition(
        id = "/myApp".toPath,
        instances = 3,
        versionInfo = VersionInfo.forNewConfig(Timestamp(0)),
        healthChecks = Set(MarathonHttpHealthCheck(portIndex = Some(PortReference(0)))),
        upgradeStrategy = UpgradeStrategy(minimumHealthCapacity = 1.0, maximumOverCapacity = 0.3)
      )

      val instanceA = f.runningInstance(app)
      val instanceB = f.runningInstance(app)
      val instanceC = f.runningInstance(app)
      val instanceD = f.runningInstance(app)

      val promise = Promise[Unit]()
      val newApp = app.copy(versionInfo = VersionInfo.forNewConfig(Timestamp(1)))

<<<<<<< HEAD
      f.tracker.specInstances(eq(app.id))(any[ExecutionContext]) returns Future.successful(Seq(instanceA, instanceB, instanceC, instanceD))
      f.queue.addAsync(newApp, 1) returns Future.successful(Done)
=======
      f.tracker.specInstancesSync(app.id) returns Seq(instanceA, instanceB, instanceC, instanceD)
      f.queue.add(newApp, 1) returns Future.successful(Done)
>>>>>>> 0e4e384b

      val ref = f.replaceActor(newApp, promise)
      watch(ref)

      // one task is killed directly because we are over capacity
      eventually {
        f.killService.killed should contain(instanceA.instanceId)
      }

      // the kill is confirmed (see answer above) and the first new task is queued
      eventually {
        verify(f.queue, times(1)).add(newApp, 1)
      }
      assert(f.killService.numKilled == 1)

      // first new task becomes healthy and another old task is killed
      ref ! f.healthChanged(newApp, healthy = true)
      eventually {
        f.killService.numKilled should be(2)
      }
      eventually {
        verify(f.queue, times(2)).add(newApp, 1)
      }

      // second new task becomes healthy and another old task is killed
      ref ! f.healthChanged(newApp, healthy = true)
      eventually {
        f.killService.numKilled should be(3)
      }
      eventually {
        verify(f.queue, times(3)).add(newApp, 1)
      }

      // third new task becomes healthy and last old task is killed
      ref ! f.healthChanged(newApp, healthy = true)
      eventually {
        f.killService.numKilled should be(4)
      }

      promise.future.futureValue

      // all remaining old tasks are killed
      f.killService.killed should contain(instanceB.instanceId)
      f.killService.killed should contain(instanceC.instanceId)
      f.killService.killed should contain(instanceD.instanceId)

      verify(f.queue, times(3)).add(newApp, 1)

      expectTerminated(ref)
    }

    "If all tasks are replaced already, the actor stops immediately" in {
      Given("An app without health checks and readiness checks, as well as 2 tasks of this version")
      val f = new Fixture
      val app = AppDefinition(id = "/myApp".toPath, instances = 2)
      val instanceA = f.runningInstance(app)
      val instanceB = f.runningInstance(app)
      f.tracker.specInstances(eq(app.id))(any[ExecutionContext]) returns Future.successful(Seq(instanceA, instanceB))
      val promise = Promise[Unit]()

      When("The replace actor is started")
      val ref = f.replaceActor(app, promise)
      watch(ref)

      Then("The replace actor finishes immediately")
      expectTerminated(ref)
      promise.isCompleted should be(true)
    }

    "If all tasks are replaced already, we will wait for the readiness checks" in {
      Given("An app without health checks but readiness checks, as well as 1 task of this version")
      val f = new Fixture
      val check = ReadinessCheck()
      val port = PortDefinition(0, name = Some(check.portName))
      val app = AppDefinition(id = "/myApp".toPath, instances = 1, portDefinitions = Seq(port), readinessChecks = Seq(check))
      val instance = f.runningInstance(app)
      f.tracker.specInstances(eq(app.id))(any[ExecutionContext]) returns Future.successful(Seq(instance))
      val readyCheck = Observable.from(instance.tasksMap.values.map(task => ReadinessCheckResult(check.name, task.taskId, ready = true, None)))
      f.readinessCheckExecutor.execute(any[ReadinessCheckExecutor.ReadinessCheckSpec]) returns readyCheck
      val promise = Promise[Unit]()

      When("The replace actor is started")
      val ref = f.replaceActor(app, promise)
      watch(ref)

      Then("It needs to wait for the readiness checks to pass")
      expectTerminated(ref)
      promise.isCompleted should be(true)
    }

    "If all tasks are replaced already, we will wait for the readiness checks and health checks" in {
      Given("An app without health checks but readiness checks, as well as 1 task of this version")
      val f = new Fixture
      val ready = ReadinessCheck()

      val port = PortDefinition(0, name = Some(ready.portName))
      val app = AppDefinition(
        id = "/myApp".toPath,
        instances = 1,
        portDefinitions = Seq(port),
        readinessChecks = Seq(ready),
        healthChecks = Set(MarathonHttpHealthCheck())
      )
      val instance = f.runningInstance(app)
      f.tracker.specInstances(eq(app.id))(any[ExecutionContext]) returns Future.successful(Seq(instance))
      val readyCheck = Observable.from(instance.tasksMap.values.map(task => ReadinessCheckResult(ready.name, task.taskId, ready = true, None)))
      f.readinessCheckExecutor.execute(any[ReadinessCheckExecutor.ReadinessCheckSpec]) returns readyCheck
      val promise = Promise[Unit]()

      When("The replace actor is started")
      val ref = f.replaceActor(app, promise)
      watch(ref)
      ref ! InstanceHealthChanged(instance.instanceId, app.version, app.id, healthy = Some(true))

      Then("It needs to wait for the readiness checks to pass")
      expectTerminated(ref)
      promise.isCompleted should be(true)
    }

    "Wait until the tasks are killed" in {
      val f = new Fixture
      val app = AppDefinition(
        id = "/myApp".toPath,
        instances = 5,
        versionInfo = VersionInfo.forNewConfig(Timestamp(0)),
        upgradeStrategy = UpgradeStrategy(0.0))
      val instanceA = f.runningInstance(app)
      val instanceB = f.runningInstance(app)

      f.tracker.specInstances(eq(app.id))(any[ExecutionContext]) returns Future.successful(Seq(instanceA, instanceB))

      val promise = Promise[Unit]()
      val newApp = app.copy(versionInfo = VersionInfo.forNewConfig(Timestamp(1)))
      f.queue.add(newApp, 5) returns Future.successful(Done)

      val ref = f.replaceActor(newApp, promise)
      watch(ref)

      for (_ <- 0 until newApp.instances)
        ref.receive(f.instanceChanged(newApp, Running))

      verify(f.queue, Mockito.timeout(1000)).resetDelay(newApp)
      f.killService.killed should contain(instanceA.instanceId)
      f.killService.killed should contain(instanceB.instanceId)

      promise.future.futureValue(Timeout(0.second))
      promise.isCompleted should be(true)
    }

    "Tasks to replace need to wait for health and readiness checks" in {
      val f = new Fixture
      val app = AppDefinition(
        id = "/myApp".toPath,
        instances = 1,
        versionInfo = VersionInfo.forNewConfig(Timestamp(0)),
        healthChecks = Set(MarathonHttpHealthCheck()),
        readinessChecks = Seq(ReadinessCheck()),
        upgradeStrategy = UpgradeStrategy(1.0, 1.0)
      )

      val instance = f.runningInstance(app)

      f.tracker.specInstances(eq(app.id))(any[ExecutionContext]) returns Future.successful(Seq(instance))

      val promise = Promise[Unit]()
      val newApp = app.copy(versionInfo = VersionInfo.forNewConfig(Timestamp(1)))
      f.queue.add(newApp, 1) returns Future.successful(Done)
      val ref = f.replaceActor(newApp, promise)
      watch(ref)

      // only one task is queued directly
      val queueOrder = org.mockito.Mockito.inOrder(f.queue)
      eventually {
        queueOrder.verify(f.queue).add(_: AppDefinition, 1)
      }
      assert(f.killService.numKilled == 0)

      val newTaskId = Task.Id.forRunSpec(newApp.id)
      val newInstanceId = newTaskId.instanceId

      //unhealthy
      ref ! InstanceHealthChanged(newInstanceId, newApp.version, newApp.id, healthy = Some(false))
      eventually {
        f.killService.numKilled should be(0)
      }

      //unready
      ref ! ReadinessCheckResult(ReadinessCheck.DefaultName, newTaskId, ready = false, None)
      eventually {
        f.killService.numKilled should be(0)
      }

      //healthy
      ref ! InstanceHealthChanged(newInstanceId, newApp.version, newApp.id, healthy = Some(true))
      eventually {
        f.killService.numKilled should be(0)
      }

      //ready
      ref ! ReadinessCheckResult(ReadinessCheck.DefaultName, newTaskId, ready = true, None)
      eventually {
        f.killService.numKilled should be(1)
      }

      promise.future.futureValue
    }
  }
  class Fixture {
    val deploymentsManager: TestActorRef[Actor] = TestActorRef[Actor](Props.empty)
    val deploymentStatus = DeploymentStatus(DeploymentPlan.empty, DeploymentStep(Seq.empty))
    val killService = new KillServiceMock(system)
    val queue: LaunchQueue = mock[LaunchQueue]
    val tracker: InstanceTracker = mock[InstanceTracker]
    val readinessCheckExecutor: ReadinessCheckExecutor = mock[ReadinessCheckExecutor]
    val hostName = "host.some"
    val hostPorts = Seq(123)

    def runningInstance(app: AppDefinition): Instance = {
      TestInstanceBuilder.newBuilder(app.id, version = app.version)
        .addTaskWithBuilder().taskRunning().withNetworkInfo(hostName = Some(hostName), hostPorts = hostPorts).build()
        .getInstance()
    }

    def instanceChanged(app: AppDefinition, condition: Condition): InstanceChanged = {
      val instanceId = Instance.Id.forRunSpec(app.id)
      val instance: Instance = mock[Instance]
      when(instance.instanceId).thenReturn(instanceId)
      InstanceChanged(instanceId, app.version, app.id, condition, instance)
    }

    def healthChanged(app: AppDefinition, healthy: Boolean): InstanceHealthChanged = {
      InstanceHealthChanged(Instance.Id.forRunSpec(app.id), app.version, app.id, healthy = Some(healthy))
    }
    def replaceActor(app: AppDefinition, promise: Promise[Unit]): TestActorRef[TaskReplaceActor] = TestActorRef(
      TaskReplaceActor.props(deploymentsManager, deploymentStatus, killService, queue,
        tracker, system.eventStream, readinessCheckExecutor, app, promise)
    )
  }
}<|MERGE_RESOLUTION|>--- conflicted
+++ resolved
@@ -426,13 +426,8 @@
       val promise = Promise[Unit]()
       val newApp = app.copy(versionInfo = VersionInfo.forNewConfig(Timestamp(1)))
 
-<<<<<<< HEAD
       f.tracker.specInstances(eq(app.id))(any[ExecutionContext]) returns Future.successful(Seq(instanceA, instanceB, instanceC, instanceD))
-      f.queue.addAsync(newApp, 1) returns Future.successful(Done)
-=======
-      f.tracker.specInstancesSync(app.id) returns Seq(instanceA, instanceB, instanceC, instanceD)
       f.queue.add(newApp, 1) returns Future.successful(Done)
->>>>>>> 0e4e384b
 
       val ref = f.replaceActor(newApp, promise)
       watch(ref)
