package mesosphere.marathon.state

import java.util.regex.Pattern

import com.wix.accord._
import com.wix.accord.combinators.GeneralPurposeCombinators
import com.wix.accord.dsl._
import mesosphere.marathon.Protos.Constraint
import mesosphere.marathon.core.health.MesosCommandHealthCheck
import mesosphere.marathon.raml.Resources
import mesosphere.marathon.state.Container.{ Docker, MesosAppC, MesosDocker }
import mesosphere.marathon.api.serialization.{ ContainerSerializer, EnvVarRefSerializer, PortDefinitionSerializer, ResidencySerializer, SecretsSerializer }
import mesosphere.marathon.api.v2.Validation._
import mesosphere.marathon.core.externalvolume.ExternalVolumes
import mesosphere.marathon.core.health.{ HealthCheck, MarathonHealthCheck, MesosHealthCheck }
import mesosphere.marathon.core.plugin.PluginManager
import mesosphere.marathon.core.readiness.ReadinessCheck
import mesosphere.marathon.core.task.Task
import mesosphere.marathon.plugin.validation.RunSpecValidator
import mesosphere.marathon.state.VersionInfo._
import mesosphere.marathon.state.AppDefinition.Labels
import mesosphere.marathon.{ plugin, Features, Protos }
import mesosphere.mesos.TaskBuilder
import mesosphere.mesos.protos.{ Resource, ScalarResource }
import org.apache.mesos.{ Protos => mesos }

import scala.collection.JavaConverters._
import scala.collection.immutable.Seq
import scala.concurrent.duration._
import scala.util.Try

case class AppDefinition(

  id: PathId,

  override val cmd: Option[String] = AppDefinition.DefaultCmd,

  override val args: Seq[String] = AppDefinition.DefaultArgs,

  user: Option[String] = AppDefinition.DefaultUser,

  env: Map[String, EnvVarValue] = AppDefinition.DefaultEnv,

  instances: Int = AppDefinition.DefaultInstances,

  resources: Resources = AppDefinition.DefaultResources,

  override val executor: String = AppDefinition.DefaultExecutor,

  constraints: Set[Constraint] = AppDefinition.DefaultConstraints,

  override val fetch: Seq[FetchUri] = AppDefinition.DefaultFetch,

  storeUrls: Seq[String] = AppDefinition.DefaultStoreUrls,

  override val portDefinitions: Seq[PortDefinition] = AppDefinition.DefaultPortDefinitions,

  override val requirePorts: Boolean = AppDefinition.DefaultRequirePorts,

  backoffStrategy: BackoffStrategy = AppDefinition.DefaultBackoffStrategy,

  override val container: Option[Container] = AppDefinition.DefaultContainer,

  healthChecks: Set[_ <: HealthCheck] = AppDefinition.DefaultHealthChecks,

  readinessChecks: Seq[ReadinessCheck] = AppDefinition.DefaultReadinessChecks,

  override val taskKillGracePeriod: Option[FiniteDuration] = AppDefinition.DefaultTaskKillGracePeriod,

  dependencies: Set[PathId] = AppDefinition.DefaultDependencies,

  upgradeStrategy: UpgradeStrategy = AppDefinition.DefaultUpgradeStrategy,

  labels: Map[String, String] = Labels.Default,

  acceptedResourceRoles: Set[String] = AppDefinition.DefaultAcceptedResourceRoles,

  ipAddress: Option[IpAddress] = None,

  versionInfo: VersionInfo = VersionInfo.NoVersion,

  residency: Option[Residency] = AppDefinition.DefaultResidency,

  secrets: Map[String, Secret] = AppDefinition.DefaultSecrets) extends RunSpec
    with plugin.ApplicationSpec with MarathonState[Protos.ServiceDefinition, AppDefinition] {

  import mesosphere.mesos.protos.Implicits._

  require(
    ipAddress.isEmpty || portDefinitions.isEmpty,
    s"IP address ($ipAddress) and ports ($portDefinitions) are not allowed at the same time")

  override val portNumbers: Seq[Int] = portDefinitions.map(_.port)

  val isResident: Boolean = residency.isDefined

  override val version: Timestamp = versionInfo.version

  override val isSingleInstance: Boolean = labels.get(Labels.SingleInstanceApp).contains("true")
  override val volumes: Seq[Volume] = container.fold(Seq.empty[Volume])(_.volumes)
  override val persistentVolumes: Seq[PersistentVolume] = volumes.collect { case vol: PersistentVolume => vol }
  override val externalVolumes: Seq[ExternalVolume] = volumes.collect { case vol: ExternalVolume => vol }

  override val diskForPersistentVolumes: Double = persistentVolumes.map(_.persistent.size).sum.toDouble

  def toProto: Protos.ServiceDefinition = {
    val commandInfo = TaskBuilder.commandInfo(
      runSpec = this,
      taskId = None,
      host = None,
      hostPorts = Seq.empty,
      envPrefix = None
    )
    val cpusResource = ScalarResource(Resource.CPUS, resources.cpus)
    val memResource = ScalarResource(Resource.MEM, resources.mem)
    val diskResource = ScalarResource(Resource.DISK, resources.disk)
    val gpusResource = ScalarResource(Resource.GPUS, resources.gpus.toDouble)
    val appLabels = labels.map {
      case (key, value) =>
        mesos.Parameter.newBuilder
          .setKey(key)
          .setValue(value)
          .build
    }

    val builder = Protos.ServiceDefinition.newBuilder
      .setId(id.toString)
      .setCmd(commandInfo)
      .setInstances(instances)
      .addAllPortDefinitions(portDefinitions.map(PortDefinitionSerializer.toProto).asJava)
      .setRequirePorts(requirePorts)
      .setBackoff(backoffStrategy.backoff.toMillis)
      .setBackoffFactor(backoffStrategy.factor)
      .setMaxLaunchDelay(backoffStrategy.maxLaunchDelay.toMillis)
      .setExecutor(executor)
      .addAllConstraints(constraints.asJava)
      .addResources(cpusResource)
      .addResources(memResource)
      .addResources(diskResource)
      .addResources(gpusResource)
      .addAllHealthChecks(healthChecks.map(_.toProto).asJava)
      .setUpgradeStrategy(upgradeStrategy.toProto)
      .addAllDependencies(dependencies.map(_.toString).asJava)
      .addAllStoreUrls(storeUrls.asJava)
      .addAllLabels(appLabels.asJava)
      .addAllSecrets(secrets.map(SecretsSerializer.toProto).asJava)
      .addAllEnvVarReferences(env.flatMap(EnvVarRefSerializer.toProto).asJava)

    ipAddress.foreach { ip => builder.setIpAddress(ip.toProto) }
    container.foreach { c => builder.setContainer(ContainerSerializer.toProto(c)) }
    readinessChecks.foreach { r => builder.addReadinessCheckDefinition(ReadinessCheckSerializer.toProto(r)) }
    taskKillGracePeriod.foreach { t => builder.setTaskKillGracePeriod(t.toMillis) }

    if (acceptedResourceRoles.nonEmpty) {
      val roles = Protos.ResourceRoles.newBuilder()
      roles.addAllRole(acceptedResourceRoles.asJava)
      builder.setAcceptedResourceRoles(roles)
    }

    builder.setVersion(version.toString)
    versionInfo match {
      case fullInfo: FullVersionInfo =>
        builder.setLastScalingAt(fullInfo.lastScalingAt.toDateTime.getMillis)
        builder.setLastConfigChangeAt(fullInfo.lastConfigChangeAt.toDateTime.getMillis)
      case _ => // ignore
    }

    residency.foreach { r => builder.setResidency(ResidencySerializer.toProto(r)) }

    builder.build
  }

<<<<<<< HEAD
  override def withInstances(instances: Int): RunSpec = copy(instances = instances)

  //TODO: fix style issue and enable this scalastyle check
  //scalastyle:off cyclomatic.complexity method.length
=======
>>>>>>> 473b0d41
  def mergeFromProto(proto: Protos.ServiceDefinition): AppDefinition = {
    val envMap: Map[String, EnvVarValue] = EnvVarValue(
      proto.getCmd.getEnvironment.getVariablesList.asScala.map {
      v => v.getName -> v.getValue
    }.toMap)

    val envRefs: Map[String, EnvVarValue] =
      proto.getEnvVarReferencesList.asScala.flatMap(EnvVarRefSerializer.fromProto).toMap

    val resourcesMap: Map[String, Double] =
      proto.getResourcesList.asScala.map {
        r => r.getName -> (r.getScalar.getValue: Double)
      }.toMap

    val argsOption = proto.getCmd.getArgumentsList.asScala.to[Seq]

    //Precondition: either args or command is defined
    val commandOption =
      if (argsOption.isEmpty && proto.getCmd.hasValue && proto.getCmd.getValue.nonEmpty)
        Some(proto.getCmd.getValue)
      else None

    val containerOption = if (proto.hasContainer) Some(ContainerSerializer.fromProto(proto.getContainer)) else None

    val acceptedResourceRoles = proto.getAcceptedResourceRoles.getRoleList.asScala.toSet

    val versionInfoFromProto =
      if (proto.hasLastScalingAt)
        FullVersionInfo(
          version = Timestamp(proto.getVersion),
          lastScalingAt = Timestamp(proto.getLastScalingAt),
          lastConfigChangeAt = Timestamp(proto.getLastConfigChangeAt)
        )
      else
        OnlyVersion(Timestamp(proto.getVersion))

    val ipAddressOption = if (proto.hasIpAddress) Some(IpAddress.fromProto(proto.getIpAddress)) else None

    val residencyOption = if (proto.hasResidency) Some(ResidencySerializer.fromProto(proto.getResidency)) else None

    // TODO (gkleiman): we have to be able to read the ports from the deprecated field in order to perform migrations
    // until the deprecation cycle is complete.
    val portDefinitions =
      if (proto.getPortsCount > 0) PortDefinitions(proto.getPortsList.asScala.map(_.intValue): _*)
      else proto.getPortDefinitionsList.asScala.map(PortDefinitionSerializer.fromProto).to[Seq]

    AppDefinition(
      id = PathId(proto.getId),
      user = if (proto.getCmd.hasUser) Some(proto.getCmd.getUser) else None,
      cmd = commandOption,
      args = argsOption,
      executor = proto.getExecutor,
      instances = proto.getInstances,
      portDefinitions = portDefinitions,
      requirePorts = proto.getRequirePorts,
      backoffStrategy = BackoffStrategy(
        backoff = proto.getBackoff.milliseconds,
        factor = proto.getBackoffFactor,
        maxLaunchDelay = proto.getMaxLaunchDelay.milliseconds),
      constraints = proto.getConstraintsList.asScala.toSet,
      acceptedResourceRoles = acceptedResourceRoles,
      resources = Resources(
        cpus = resourcesMap.getOrElse(Resource.CPUS, this.resources.cpus),
        mem = resourcesMap.getOrElse(Resource.MEM, this.resources.mem),
        disk = resourcesMap.getOrElse(Resource.DISK, this.resources.disk),
        gpus = resourcesMap.getOrElse(Resource.GPUS, this.resources.gpus.toDouble).toInt
      ),
      env = envMap ++ envRefs,
      fetch = proto.getCmd.getUrisList.asScala.map(FetchUri.fromProto).to[Seq],
      storeUrls = proto.getStoreUrlsList.asScala.to[Seq],
      container = containerOption,
      healthChecks = proto.getHealthChecksList.iterator().asScala.map(HealthCheck.fromProto).toSet,
      readinessChecks =
        proto.getReadinessCheckDefinitionList.iterator().asScala.map(ReadinessCheckSerializer.fromProto).to[Seq],
      taskKillGracePeriod = if (proto.hasTaskKillGracePeriod) Some(proto.getTaskKillGracePeriod.milliseconds)
      else None,
      labels = proto.getLabelsList.asScala.map { p => p.getKey -> p.getValue }.toMap,
      versionInfo = versionInfoFromProto,
      upgradeStrategy =
        if (proto.hasUpgradeStrategy) UpgradeStrategy.fromProto(proto.getUpgradeStrategy)
        else UpgradeStrategy.empty,
      dependencies = proto.getDependenciesList.asScala.map(PathId.apply).toSet,
      ipAddress = ipAddressOption,
      residency = residencyOption,
      secrets = proto.getSecretsList.asScala.map(SecretsSerializer.fromProto).toMap
    )
  }

  private val portIndices: Range = container.flatMap(_.hostPorts.filter(_.nonEmpty)).getOrElse(portNumbers).indices

  val hostPorts: Seq[Option[Int]] =
    container.flatMap(_.hostPorts.filter(_.nonEmpty)).getOrElse(portNumbers.map(Some(_)))

  val servicePorts: Seq[Int] = container.flatMap(_.servicePorts.filter(_.nonEmpty)).getOrElse(portNumbers)

  val hasDynamicServicePorts: Boolean = servicePorts.contains(AppDefinition.RandomPortValue)

  val networkModeBridge: Boolean =
    container.exists(_.docker().exists(_.network.contains(mesos.ContainerInfo.DockerInfo.Network.BRIDGE)))

  val networkModeUser: Boolean =
    container.exists(_.docker().exists(_.network.contains(mesos.ContainerInfo.DockerInfo.Network.USER)))

  def mergeFromProto(bytes: Array[Byte]): AppDefinition = {
    val proto = Protos.ServiceDefinition.parseFrom(bytes)
    mergeFromProto(proto)
  }

  /**
    * Returns whether this is a scaling change only.
    */
  def isOnlyScaleChange(to: RunSpec): Boolean = !isUpgrade(to) && (instances != to.instances)

  /**
    * True if the given app definition is a change to the current one in terms of runtime characteristics
    * of all deployed tasks of the current app, otherwise false.
    */
  def isUpgrade(to: RunSpec): Boolean = to match {
    case to: AppDefinition =>
      id == to.id && {
        cmd != to.cmd ||
          args != to.args ||
          user != to.user ||
          env != to.env ||
          resources != to.resources ||
          executor != to.executor ||
          constraints != to.constraints ||
          fetch != to.fetch ||
          storeUrls != to.storeUrls ||
          portDefinitions != to.portDefinitions ||
          requirePorts != to.requirePorts ||
          backoffStrategy != to.backoffStrategy ||
          container != to.container ||
          healthChecks != to.healthChecks ||
          taskKillGracePeriod != to.taskKillGracePeriod ||
          dependencies != to.dependencies ||
          upgradeStrategy != to.upgradeStrategy ||
          labels != to.labels ||
          acceptedResourceRoles != to.acceptedResourceRoles ||
          ipAddress != to.ipAddress ||
          readinessChecks != to.readinessChecks ||
          residency != to.residency ||
          secrets != to.secrets
      }
    case _ =>
      // TODO(PODS) can this even be reached at all?
      throw new IllegalStateException("Can't change app to pod")
  }

  /**
    * Returns the changed app definition that is marked for restarting.
    */
  def markedForRestarting: AppDefinition = copy(versionInfo = VersionInfo.NoVersion)

  /**
    * Returns true if we need to restart all tasks.
    *
    * This can either be caused by changed configuration (e.g. a new cmd, a new docker image version)
    * or by a forced restart.
    */
  def needsRestart(to: RunSpec): Boolean = this.versionInfo != to.versionInfo || isUpgrade(to)

  /**
    * Identify other app definitions as the same, if id and version is the same.
    * Override the default equals implementation generated by scalac, which is very expensive.
    */
  override def equals(obj: Any): Boolean = {
    obj match {
      case that: AppDefinition => (that eq this) || (that.id == id && that.version == version)
      case _ => false
    }
  }

  /**
    * Compute the hashCode of an app only by id.
    * Override the default equals implementation generated by scalac, which is very expensive.
    */
  override def hashCode(): Int = id.hashCode()

  def withCanonizedIds(base: PathId = PathId.empty): AppDefinition = {
    val baseId = id.canonicalPath(base)
    copy(id = baseId, dependencies = dependencies.map(_.canonicalPath(baseId)))
  }

  def portAssignments(task: Task): Seq[PortAssignment] = {
    def fromDiscoveryInfo: Seq[PortAssignment] = ipAddress.flatMap {
      case IpAddress(_, _, DiscoveryInfo(appPorts), _) =>
        for {
          launched <- task.launched
          effectiveIpAddress <- task.effectiveIpAddress(this)
        } yield appPorts.zip(launched.hostPorts).map {
          case (appPort, hostPort) =>
            PortAssignment(
              portName = Some(appPort.name),
              effectiveIpAddress = Some(effectiveIpAddress),
              effectivePort = hostPort,
              hostPort = Some(hostPort))
        }.toList
    }.getOrElse(Seq.empty)

    @SuppressWarnings(Array("OptionGet", "TraversableHead"))
    def fromPortMappings: Seq[PortAssignment] = {
      for {
        c <- container
        pms <- c.portMappings
        launched <- task.launched
      } yield {
        var hostPorts = launched.hostPorts
        pms.map { portMapping =>
          val hostPort: Option[Int] =
            if (portMapping.hostPort.isEmpty) {
              None
            } else {
              val hostPort = hostPorts.head
              hostPorts = hostPorts.drop(1)
              Some(hostPort)
            }

          val effectivePort =
            if (ipAddress.isDefined || portMapping.hostPort.isEmpty) {
              portMapping.containerPort
            } else {
              hostPort.get
            }

          PortAssignment(
            portName = portMapping.name,
            effectiveIpAddress = task.effectiveIpAddress(this),
            effectivePort = effectivePort,
            hostPort = hostPort,
            containerPort = Some(portMapping.containerPort))
        }
      }.toList
    }.getOrElse(Seq.empty)

    def fromPortDefinitions: Seq[PortAssignment] = task.launched.map { launched =>
      portDefinitions.zip(launched.hostPorts).map {
        case (portDefinition, hostPort) =>
          PortAssignment(
            portName = portDefinition.name,
            effectiveIpAddress = Some(task.agentInfo.host),
            effectivePort = hostPort,
            hostPort = Some(hostPort))
      }
    }.getOrElse(Seq.empty)

    if (networkModeBridge || networkModeUser) fromPortMappings
    else if (ipAddress.isDefined) fromDiscoveryInfo
    else fromPortDefinitions
  }

  override val portNames: Seq[String] = {
    def fromDiscoveryInfo = ipAddress.map(_.discoveryInfo.ports.map(_.name).toList).getOrElse(Seq.empty)
    def fromPortMappings = container.map(_.portMappings.getOrElse(Seq.empty).flatMap(_.name)).getOrElse(Seq.empty)
    def fromPortDefinitions = portDefinitions.flatMap(_.name)

    if (networkModeBridge || networkModeUser) fromPortMappings
    else if (ipAddress.isDefined) fromDiscoveryInfo
    else fromPortDefinitions
  }
}

@SuppressWarnings(Array("IsInstanceOf")) // doesn't work well in the validation macros?!
object AppDefinition extends GeneralPurposeCombinators {

  type AppKey = PathId

  val RandomPortValue: Int = 0
  val RandomPortDefinition: PortDefinition = PortDefinition(RandomPortValue, "tcp", None, Map.empty[String, String])

  // App defaults
  val DefaultId = PathId.empty

  val DefaultCmd = Option.empty[String]

  val DefaultArgs = Seq.empty[String]

  val DefaultUser = Option.empty[String]

  val DefaultEnv = Map.empty[String, EnvVarValue]

  val DefaultInstances: Int = 1

  val DefaultCpus: Double = 1.0

  val DefaultMem: Double = 128.0

  val DefaultDisk: Double = 0.0

  val DefaultGpus: Int = 0

  val DefaultResources = Resources(cpus = DefaultCpus, mem = DefaultMem, disk = DefaultDisk, gpus = DefaultGpus)

  val DefaultExecutor: String = ""

  val DefaultConstraints = Set.empty[Constraint]

  val DefaultUris = Seq.empty[String]

  val DefaultFetch: Seq[FetchUri] = FetchUri.empty

  val DefaultStoreUrls = Seq.empty[String]

  val DefaultPortDefinitions: Seq[PortDefinition] = Seq(RandomPortDefinition)

  val DefaultRequirePorts: Boolean = false

  val DefaultBackoff: FiniteDuration = 1.second

  val DefaultBackoffFactor = 1.15

  val DefaultMaxLaunchDelay: FiniteDuration = 1.hour

  val DefaultBackoffStrategy = BackoffStrategy(DefaultBackoff, DefaultMaxLaunchDelay, DefaultBackoffFactor)

  val DefaultContainer = Option.empty[Container]

  val DefaultHealthChecks = Set.empty[HealthCheck]

  val DefaultReadinessChecks = Seq.empty[ReadinessCheck]

  val DefaultTaskKillGracePeriod = Option.empty[FiniteDuration]

  val DefaultDependencies = Set.empty[PathId]

  val DefaultUpgradeStrategy: UpgradeStrategy = UpgradeStrategy.empty

  val DefaultSecrets = Map.empty[String, Secret]

  object Labels {
    val Default = Map.empty[String, String]

    val DcosMigrationApiPath = "DCOS_MIGRATION_API_PATH"
    val DcosMigrationApiVersion = "DCOS_MIGRATION_API_VERSION"
    val DcosPackageFrameworkName = "DCOS_PACKAGE_FRAMEWORK_NAME"
    val SingleInstanceApp = "MARATHON_SINGLE_INSTANCE_APP"
  }

  /**
    * This default is only used in tests
    */
  val DefaultAcceptedResourceRoles = Set.empty[String]

  val DefaultResidency = Option.empty[Residency]

  def fromProto(proto: Protos.ServiceDefinition): AppDefinition =
    AppDefinition(id = DefaultId).mergeFromProto(proto)

  /**
    * We cannot validate HealthChecks here, because it would break backwards compatibility in weird ways.
    * If users had already one invalid app definition, each deployment would cause a complete revalidation of
    * the root group including the invalid one.
    * Until the user changed all invalid apps, the user would get weird validation
    * errors for every deployment potentially unrelated to the deployed apps.
    */
  def validAppDefinition(
    enabledFeatures: Set[String])(implicit pluginManager: PluginManager): Validator[AppDefinition] =
    validator[AppDefinition] { app =>
      app.id is valid
      app.id is PathId.absolutePathValidator
      app.dependencies is every(PathId.validPathWithBase(app.id.parent))
    } and validBasicAppDefinition(enabledFeatures) and pluginValidators

  /**
    * Validator for apps, which are being part of a group.
    *
    * @param base Path of the parent group.
    * @return
    */
  def validNestedAppDefinition(base: PathId, enabledFeatures: Set[String]): Validator[AppDefinition] =
    validator[AppDefinition] { app =>
      app.id is PathId.validPathWithBase(base)
    } and validBasicAppDefinition(enabledFeatures)

  private def pluginValidators(implicit pluginManager: PluginManager): Validator[AppDefinition] =
    new Validator[AppDefinition] {
      override def apply(app: AppDefinition): Result = {
        val plugins = pluginManager.plugins[RunSpecValidator]
        new And(plugins: _*)(app)
      }
    }

  private def complyWithIpAddressRules(app: AppDefinition): Validator[IpAddress] = {
    import mesos.ContainerInfo.DockerInfo.Network.{ BRIDGE, USER }
    isTrue[IpAddress]("ipAddress/discovery is not allowed for Docker containers using BRIDGE or USER networks") { ip =>
      !(ip.discoveryInfo.nonEmpty &&
        app.container.exists(_.docker().exists(_.network.exists(Set(BRIDGE, USER)))))
    }
  }

  private val complyWithResidencyRules: Validator[AppDefinition] =
    isTrue("AppDefinition must contain persistent volumes and define residency") { app =>
      !(app.residency.isDefined ^ app.persistentVolumes.nonEmpty)
    }

  private val containsCmdArgsOrContainer: Validator[AppDefinition] =
    isTrue("AppDefinition must either contain one of 'cmd' or 'args', and/or a 'container'.") { app =>
      val cmd = app.cmd.nonEmpty
      val args = app.args.nonEmpty
      val container = app.container.exists(
        _ match {
          case _: MesosDocker => true
          case _: MesosAppC => true
          case _: Container.Docker => true
          case _ => false
        }
      )
      (cmd ^ args) || (!(cmd && args) && container)
    }

  private val complyWithMigrationAPI: Validator[AppDefinition] =
    isTrue("DCOS_PACKAGE_FRAMEWORK_NAME and DCOS_MIGRATION_API_PATH must be defined" +
      " when using DCOS_MIGRATION_API_VERSION") { app =>
      val understandsMigrationProtocol = app.labels.get(AppDefinition.Labels.DcosMigrationApiVersion).exists(_.nonEmpty)

      // if the api version IS NOT set, we're ok
      // if the api version IS set, we expect to see a valid version, a frameworkName and a path
      def compliesWithMigrationApi =
        app.labels.get(AppDefinition.Labels.DcosMigrationApiVersion).fold(true) { apiVersion =>
          apiVersion == "v1" &&
            app.labels.get(AppDefinition.Labels.DcosPackageFrameworkName).exists(_.nonEmpty) &&
            app.labels.get(AppDefinition.Labels.DcosMigrationApiPath).exists(_.nonEmpty)
        }

      !understandsMigrationProtocol || (understandsMigrationProtocol && compliesWithMigrationApi)
    }

  private val complyWithSingleInstanceLabelRules: Validator[AppDefinition] =
    isTrue("Single instance app may only have one instance") { app =>
      (!app.isSingleInstance) || (app.instances <= 1)
    }

  private val complyWithReadinessCheckRules: Validator[AppDefinition] = validator[AppDefinition] { app =>
    app.readinessChecks.size should be <= 1
    app.readinessChecks is every(ReadinessCheck.readinessCheckValidator(app))
  }

  private val complyWithUpgradeStrategyRules: Validator[AppDefinition] = validator[AppDefinition] { appDef =>
    (appDef.isSingleInstance is false) or (appDef.upgradeStrategy is UpgradeStrategy.validForSingleInstanceApps)
    (appDef.isResident is false) or (appDef.upgradeStrategy is UpgradeStrategy.validForResidentTasks)
  }

  private def complyWithGpuRules(enabledFeatures: Set[String]): Validator[AppDefinition] =
    conditional[AppDefinition](_.resources.gpus > 0) {
      isTrue[AppDefinition]("GPU resources only work with the Mesos containerizer") { app =>
        app.container match {
          case Some(_: Docker) => false
          case _ => true
        }
      } and featureEnabled(enabledFeatures, Features.GPU_RESOURCES)
    }

  val complyWithConstraintRules: Validator[Constraint] = new Validator[Constraint] {
    import Constraint.Operator._
    override def apply(c: Constraint): Result = {
      if (!c.hasField || !c.hasOperator) {
        Failure(Set(RuleViolation(c, "Missing field and operator", None)))
      } else {
        c.getOperator match {
          case UNIQUE =>
            if (c.hasValue && c.getValue.nonEmpty) {
              Failure(Set(RuleViolation(c, "Value specified but not used", None)))
            } else {
              Success
            }
          case CLUSTER =>
            if (c.hasValue && c.getValue.nonEmpty) {
              Success
            } else {
              Failure(Set(RuleViolation(c, "Missing value", None)))
            }
          case GROUP_BY =>
            if (!c.hasValue || (c.hasValue && c.getValue.nonEmpty && Try(c.getValue.toInt).isSuccess)) {
              Success
            } else {
              Failure(Set(RuleViolation(
                c,
                "Value was specified but is not a number",
                Some("GROUP_BY may either have no value or an integer value"))))
            }
          case LIKE | UNLIKE =>
            if (c.hasValue) {
              Try(Pattern.compile(c.getValue)) match {
                case util.Success(_) =>
                  Success
                case util.Failure(e) =>
                  Failure(Set(RuleViolation(
                    c,
                    s"'${c.getValue}' is not a valid regular expression",
                    Some(s"${c.getValue}\n${e.getMessage}"))))
              }
            } else {
              Failure(Set(RuleViolation(c, "A regular expression value must be provided", None)))
            }
          case MAX_PER =>
            if (c.hasValue && c.getValue.nonEmpty && Try(c.getValue.toInt).isSuccess) {
              Success
            } else {
              Failure(Set(RuleViolation(
                c,
                "Value was specified but is not a number",
                Some("MAX_PER may have an integer value"))))
            }
          case _ =>
            Failure(Set(
              RuleViolation(c, "Operator must be one of UNIQUE, CLUSTER, GROUP_BY, LIKE, MAX_PER or UNLIKE", None)))
        }
      }
    }
  }

  private val haveAtMostOneMesosHealthCheck: Validator[AppDefinition] =
    isTrue[AppDefinition]("AppDefinition can contain at most one Mesos health check") { appDef =>
      // Previous versions of Marathon allowed saving an app definition with more than one command health check, and
      // we don't want to make them invalid
      (appDef.healthChecks.count(_.isInstanceOf[MesosHealthCheck]) -
        appDef.healthChecks.count(_.isInstanceOf[MesosCommandHealthCheck])) <= 1
    }

  private def validBasicAppDefinition(enabledFeatures: Set[String]) = validator[AppDefinition] { appDef =>
    appDef.upgradeStrategy is valid
    appDef.container.each is valid(Container.validContainer(enabledFeatures))
    appDef.storeUrls is every(urlCanBeResolvedValidator)
    appDef.portDefinitions is PortDefinitions.portDefinitionsValidator
    appDef.executor should matchRegexFully("^(//cmd)|(/?[^/]+(/[^/]+)*)|$")
    appDef is containsCmdArgsOrContainer
    appDef.healthChecks is every(portIndexIsValid(appDef.portIndices))
    appDef must haveAtMostOneMesosHealthCheck
    appDef.instances should be >= 0
    appDef.fetch is every(fetchUriIsValid)
    appDef.resources.mem as "mem" should be >= 0.0
    appDef.resources.cpus as "cpus" should be >= 0.0
    appDef.instances should be >= 0
    appDef.resources.disk as "disk" should be >= 0.0
    appDef.resources.gpus as "gpus" should be >= 0
    appDef.secrets is valid(Secret.secretsValidator)
    appDef.secrets is empty or featureEnabled(enabledFeatures, Features.SECRETS)
    appDef.env is valid(EnvVarValue.envValidator)
    appDef.acceptedResourceRoles is empty or valid(ResourceRole.validAcceptedResourceRoles(appDef.isResident))
    appDef must complyWithGpuRules(enabledFeatures)
    appDef must complyWithMigrationAPI
    appDef must complyWithReadinessCheckRules
    appDef must complyWithResidencyRules
    appDef must complyWithSingleInstanceLabelRules
    appDef must complyWithUpgradeStrategyRules
    appDef.constraints.each must complyWithConstraintRules
    appDef.ipAddress must optional(complyWithIpAddressRules(appDef))
  } and ExternalVolumes.validApp and EnvVarValue.validApp

  @SuppressWarnings(Array("TraversableHead"))
  private def portIndexIsValid(hostPortsIndices: Range): Validator[HealthCheck] =
    isTrue("Health check port indices must address an element of the ports array or container port mappings.") {
      case hc: MarathonHealthCheck =>
        hc.portIndex match {
          case Some(idx) => hostPortsIndices.contains(idx)
          case None => hc.port.nonEmpty || (hostPortsIndices.length == 1 && hostPortsIndices.head == 0)
        }
      case _ => true
    }

  @SuppressWarnings(Array("ComparingFloatingPointTypes"))
  def residentUpdateIsValid(from: AppDefinition): Validator[AppDefinition] = {
    val changeNoVolumes =
      isTrue[AppDefinition]("Persistent volumes can not be changed!") { to =>
        val fromVolumes = from.persistentVolumes
        val toVolumes = to.persistentVolumes
        def sameSize = fromVolumes.size == toVolumes.size
        def noChange = from.persistentVolumes.forall { fromVolume =>
          toVolumes.find(_.containerPath == fromVolume.containerPath).contains(fromVolume)
        }
        sameSize && noChange
      }

    val changeNoResources =
      isTrue[AppDefinition]("Resident Tasks may not change resource requirements!") { to =>
        from.resources.cpus == to.resources.cpus &&
          from.resources.mem == to.resources.mem &&
          from.resources.disk == to.resources.disk &&
          from.resources.gpus == to.resources.gpus &&
          from.portDefinitions == to.portDefinitions
      }

    validator[AppDefinition] { app =>
      app should changeNoVolumes
      app should changeNoResources
      app.upgradeStrategy is UpgradeStrategy.validForResidentTasks
    }
  }

  def updateIsValid(from: Group): Validator[AppDefinition] = {
    new Validator[AppDefinition] {
      override def apply(app: AppDefinition): Result = {
        from.transitiveAppsById.get(app.id) match {
          case (Some(last)) if last.isResident || app.isResident => residentUpdateIsValid(last)(app)
          case _ => Success
        }
      }
    }
  }
}<|MERGE_RESOLUTION|>--- conflicted
+++ resolved
@@ -170,13 +170,8 @@
     builder.build
   }
 
-<<<<<<< HEAD
   override def withInstances(instances: Int): RunSpec = copy(instances = instances)
 
-  //TODO: fix style issue and enable this scalastyle check
-  //scalastyle:off cyclomatic.complexity method.length
-=======
->>>>>>> 473b0d41
   def mergeFromProto(proto: Protos.ServiceDefinition): AppDefinition = {
     val envMap: Map[String, EnvVarValue] = EnvVarValue(
       proto.getCmd.getEnvironment.getVariablesList.asScala.map {
