""" Test using root marathon.
    This test suite imports all common tests found in marathon_common.py which are
    to be tested on root marathon and MoM.
    In addition it contains tests which are specific to root marathon, specifically
    tests round dcos services registration and control and security.
"""

import apps
import common
import json
import os
import pytest
import retrying
import shakedown
import uuid

from dcos import marathon, errors
from datetime import timedelta

import dcos_service_marathon_tests
import marathon_auth_common_tests
import marathon_common_tests
import marathon_pods_tests

from shakedown import dcos_version_less_than, marthon_version_less_than, required_masters, required_public_agents # NOQA F401
from fixtures import sse_events, wait_for_marathon_and_cleanup, user_billy # NOQA F401

# the following lines essentially do:
#     from dcos_service_marathon_tests import test_*
for attribute in dir(dcos_service_marathon_tests):
    if attribute.startswith('test_'):
        exec("from dcos_service_marathon_tests import {}".format(attribute))

# the following lines essentially do:
#     from marathon_auth_common_tests import test_*
for attribute in dir(marathon_auth_common_tests):
    if attribute.startswith('test_'):
        exec("from marathon_auth_common_tests import {}".format(attribute))

# the following lines essentially do:
#     from marathon_common_tests import test_*
for attribute in dir(marathon_common_tests):
    if attribute.startswith('test_'):
        exec("from marathon_common_tests import {}".format(attribute))

# the following lines essentially do:
#     from marathon_pods_tests import test_*
for attribute in dir(marathon_pods_tests):
    if attribute.startswith('test_'):
        exec("from marathon_pods_tests import {}".format(attribute))


pytestmark = [pytest.mark.usefixtures('wait_for_marathon_and_cleanup')]


@pytest.fixture(scope="function")
def marathon_service_name():
    return "marathon"


def setup_module(module):
    # When the cluster is starting, it might happen that there is some delay in:
    # - marathon leader registration with mesos
    # - admin router refreshing cache (every 30s)
    # We should not start our tests before marathon is accessible through service endpoint.
    shakedown.wait_for_service_endpoint('marathon', timedelta(minutes=5).total_seconds())

    common.cluster_info()
    common.clean_up_marathon()


def teardown_module(module):
    common.clean_up_marathon()


#################################################
# Root Marathon specific tests
#################################################


@shakedown.masters(3)
def test_marathon_delete_leader(marathon_service_name):
    original_leader = shakedown.marathon_leader_ip()
    print('leader: {}'.format(original_leader))
    common.delete_marathon_path('v2/leader')

    shakedown.wait_for_service_endpoint(marathon_service_name, timedelta(minutes=5).total_seconds())

    common.assert_marathon_leadership_changed(original_leader)


@shakedown.masters(3)
def test_marathon_delete_leader_and_check_apps(marathon_service_name):
    original_leader = shakedown.marathon_leader_ip()
    print('leader: {}'.format(original_leader))

    app_def = apps.sleep_app()
    app_id = app_def['id']

    client = marathon.create_client()
    client.add_app(app_def)
    shakedown.deployment_wait(app_id=app_id)

    app = client.get_app(app_id)
    assert app['tasksRunning'] == 1, "The number of running tasks is {}, but 1 was expected".format(app["tasksRunning"])

    # abdicate leader after app was started successfully
    common.delete_marathon_path('v2/leader')

    shakedown.wait_for_service_endpoint(marathon_service_name, timedelta(minutes=5).total_seconds())

    # wait until leader changed
    common.assert_marathon_leadership_changed(original_leader)

    @retrying.retry(wait_fixed=1000, stop_max_attempt_number=30, retry_on_exception=common.ignore_exception)
    def check_app_existence(expected_instances):
        app = client.get_app(app_id)
        assert app['tasksRunning'] == expected_instances
        assert app['tasksRunning'] == expected_instances, \
            "The number of running tasks is {}, but {} was expected".format(app["tasksRunning"], expected_instances)

    # check if app definition is still there and one instance is still running after new leader was elected
    check_app_existence(1)

    @retrying.retry(wait_fixed=1000, stop_max_attempt_number=30, retry_on_exception=common.ignore_exception)
    def remove_app(app_id):
        client.remove_app(app_id)

    remove_app(app_id)
    shakedown.deployment_wait()

    try:
        client.get_app(app_id)
    except Exception:
        pass
    else:
        assert False, "The application resurrected"

    # abdicate leader after app was started successfully
    common.delete_marathon_path('v2/leader')

    shakedown.wait_for_service_endpoint(marathon_service_name, timedelta(minutes=5).total_seconds())

    # wait until leader changed
    common.assert_marathon_leadership_changed(original_leader)

    # check if app definition is still not there
    try:
        client.get_app(app_id)
    except Exception:
        pass
    else:
        assert False, "The application resurrected"


@shakedown.masters(3)
def test_marathon_zk_partition_leader_change(marathon_service_name):

    original_leader = common.get_marathon_leader_not_on_master_leader_node()

    common.block_iptable_rules_for_seconds(original_leader, 2181, sleep_seconds=30)

    common.assert_marathon_leadership_changed(original_leader)
<<<<<<< HEAD
    # Make sure marathon is available
    shakedown.wait_for_service_endpoint(marathon_service_name, timedelta(minutes=5).total_seconds())
=======
>>>>>>> a4993da6


@shakedown.masters(3)
def test_marathon_master_partition_leader_change(marathon_service_name):

    original_leader = common.get_marathon_leader_not_on_master_leader_node()

    # blocking outbound connection to mesos master
    # Marathon has a Mesos heartbeat interval of 15 seconds. If 5 are missed it
    # disconnects. Thus we should wait more than 75 seconds.
    common.block_iptable_rules_for_seconds(original_leader, 5050, sleep_seconds=100,
                                           block_input=False, block_output=True)

    common.assert_marathon_leadership_changed(original_leader)
<<<<<<< HEAD
    # Make sure marathon is available
    shakedown.wait_for_service_endpoint(marathon_service_name, timedelta(minutes=5).total_seconds())
=======
>>>>>>> a4993da6


@shakedown.public_agents(1)
def test_launch_app_on_public_agent():
    """ Test the successful launch of a mesos container on public agent.
        MoMs by default do not have slave_public access.
    """
    client = marathon.create_client()
    app_def = common.add_role_constraint_to_app_def(apps.mesos_app(), ['slave_public'])
    app_id = app_def["id"]
    client.add_app(app_def)
    shakedown.deployment_wait(app_id=app_id)

    tasks = client.get_tasks(app_id)
    task_ip = tasks[0]['host']

    assert task_ip in shakedown.get_public_agents(), "The application task got started on a private agent"


@pytest.mark.skipif("shakedown.ee_version() == 'strict'") # NOQA F811
@pytest.mark.skipif('marthon_version_less_than("1.3.9")')
@pytest.mark.usefixtures("wait_for_marathon_and_cleanup")
@pytest.mark.asyncio
async def test_event_channel(sse_events):
    """ Tests the event channel. The way events are verified is by converting
        the parsed events to an iterator and asserting the right oder of certain
        events. Unknown events are skipped.
    """

    await common.assert_event('event_stream_attached', sse_events)

    app_def = apps.mesos_app()
    app_id = app_def['id']

    client = marathon.create_client()
    client.add_app(app_def)
    shakedown.deployment_wait(app_id=app_id)

    await common.assert_event('deployment_info', sse_events)
    await common.assert_event('deployment_step_success', sse_events)

    client.remove_app(app_id, True)
    shakedown.deployment_wait(app_id=app_id)

    await common.assert_event('app_terminated_event', sse_events)


@shakedown.dcos_1_9
@pytest.mark.skipif("shakedown.ee_version() == 'strict'")
def test_external_volume():
    volume_name = "marathon-si-test-vol-{}".format(uuid.uuid4().hex)
    app_def = apps.external_volume_mesos_app()
    app_def["container"]["volumes"][0]["external"]["name"] = volume_name
    app_id = app_def['id']

    # Tested with root marathon since MoM doesn't have
    # --enable_features external_volumes option activated.
    # First deployment should create the volume since it has a unique name
    try:
        client = marathon.create_client()
        client.add_app(app_def)
        shakedown.deployment_wait(app_id=app_id)

        # Create the app: the volume should be successfully created
        common.assert_app_tasks_running(client, app_def)
        common.assert_app_tasks_healthy(client, app_def)

        # Scale down to 0
        client.stop_app(app_id)
        shakedown.deployment_wait()

        # Scale up again: the volume should be successfully reused
        client.scale_app(app_id, 1)
        shakedown.deployment_wait()

        common.assert_app_tasks_running(client, app_def)
        common.assert_app_tasks_healthy(client, app_def)

        # Remove the app to be able to remove the volume
        client.remove_app(app_id)
        shakedown.deployment_wait()
    except Exception as e:
        print('Fail to test external volumes: {}'.format(e))
        raise e
    finally:
        # Clean up after the test: external volumes are not destroyed by marathon or dcos
        # and have to be cleaned manually.
        cmd = 'sudo /opt/mesosphere/bin/dvdcli remove --volumedriver=rexray --volumename={}'.format(volume_name)
        removed = False
        for agent in shakedown.get_private_agents():
            status, output = shakedown.run_command_on_agent(agent, cmd)  # NOQA
            print('DEBUG: Failed to remove external volume with name={} on agent={}: {}'.format(
                volume_name, agent, output))
            if status:
                removed = True
        # Note: Removing the volume might fail sometimes because EC2 takes some time (~10min) to recognize that
        # the volume is not in use anymore hence preventing it's removal. This is a known pitfall: we log the error
        # and the volume should be cleaned up manually later.
        if not removed:
            print('WARNING: Failed to remove external volume with name={}'.format(volume_name))


@pytest.mark.skipif('common.multi_master() or marthon_version_less_than("1.5")')
def test_marathon_backup_and_restore_leader(marathon_service_name):
    """Backup and restore meeting is done with only one master since new master has to be able
       to read the backup file that was created by the previous master and the easiest way to
       test it is when there is 1 master
    """

    backup_file = 'backup.tar'
    backup_dir = '/tmp'
    backup_url = 'file://{}/{}'.format(backup_dir, backup_file)

    # Deploy a simple test app. It is expected to be there after leader reelection
    app_def = apps.sleep_app()
    app_id = app_def['id']

    client = marathon.create_client()
    client.add_app(app_def)
    shakedown.deployment_wait(app_id=app_id)

    app = client.get_app(app_id)
    assert app['tasksRunning'] == 1, "The number of running tasks is {}, but 1 was expected".format(app["tasksRunning"])
    task_id = app['tasks'][0]['id']

    # Abdicate the leader with backup and restore
    original_leader = shakedown.marathon_leader_ip()
    print('leader: {}'.format(original_leader))
    url = 'v2/leader?backup={}&restore={}'.format(backup_url, backup_url)
    print('DELETE {}'.format(url))
    common.delete_marathon_path(url)

    # Wait for new leader (but same master server) to be up and ready
    shakedown.wait_for_service_endpoint(marathon_service_name, timedelta(minutes=5).total_seconds())
    app = client.get_app(app_id)
    assert app['tasksRunning'] == 1, "The number of running tasks is {}, but 1 was expected".format(app["tasksRunning"])
    assert task_id == app['tasks'][0]['id'], "Task has a different ID after restore"

    # Check if the backup file exits and is valid
    cmd = 'tar -tf {}/{} | wc -l'.format(backup_dir, backup_file)
    status, data = shakedown.run_command_on_master(cmd)
    assert status, 'Failed to validate backup file {}'.format(backup_url)
    assert int(data.rstrip()) > 0, "Backup file is empty"


# Regression for MARATHON-7525, introduced in MARATHON-7538
@shakedown.masters(3)
@pytest.mark.skipif('marthon_version_less_than("1.5")')
def test_marathon_backup_and_check_apps(marathon_service_name):

    backup_file1 = 'backup1.tar'
    backup_file2 = 'backup2.tar'
    backup_dir = '/tmp'

    for master_ip in shakedown.get_all_master_ips():
        shakedown.run_command(master_ip, "rm {}/{}".format(backup_dir, backup_file1))
        shakedown.run_command(master_ip, "rm {}/{}".format(backup_dir, backup_file2))

    backup_url1 = 'file://{}/{}'.format(backup_dir, backup_file1)
    backup_url2 = 'file://{}/{}'.format(backup_dir, backup_file2)

    original_leader = shakedown.marathon_leader_ip()
    print('leader: {}'.format(original_leader))

    app_def = apps.sleep_app()
    app_id = app_def['id']

    client = marathon.create_client()
    client.add_app(app_def)
    shakedown.deployment_wait()

    app = client.get_app(app_id)
    assert app['tasksRunning'] == 1, "The number of running tasks is {}, but 1 was expected".format(app["tasksRunning"])

    # Abdicate the leader with backup
    original_leader = shakedown.marathon_leader_ip()
    url = 'v2/leader?backup={}'.format(backup_url1)
    common.delete_marathon_path(url)

    shakedown.wait_for_service_endpoint(marathon_service_name, timedelta(minutes=5).total_seconds())

    # wait until leader changed
    common.assert_marathon_leadership_changed(original_leader)

    @retrying.retry(wait_fixed=1000, stop_max_attempt_number=30, retry_on_exception=common.ignore_exception)
    def check_app_existence(expected_instances):
        try:
            app = client.get_app(app_id)
        except Exception as e:
            if expected_instances != 0:
                raise e
        else:
            if expected_instances == 0:
                assert False, "The application resurrected"
            else:
                app['tasksRunning'] == expected_instances, \
                    "The number of running tasks is {}, but {} was expected".format(
                        app["tasksRunning"], expected_instances)

    # check if app definition is still there and one instance is still running after new leader was elected
    check_app_existence(1)

    # then remove
    client.remove_app(app_id)
    shakedown.deployment_wait()

    check_app_existence(0)

    # Do a second backup. Before MARATHON-7525 we had the problem, that doing a backup after an app was deleted
    # leads to the state that marathon was not able to re-start, because the second backup failed constantly.

    # Abdicate the leader with backup
    original_leader = shakedown.marathon_leader_ip()
    print('leader: {}'.format(original_leader))
    url = 'v2/leader?backup={}'.format(backup_url2)
    print('DELETE {}'.format(url))
    common.delete_marathon_path(url)

    shakedown.wait_for_service_endpoint(marathon_service_name, timedelta(minutes=5).total_seconds())

    # wait until leader changed
    # if leader changed, this means that marathon was able to start again, which is great :-).
    common.assert_marathon_leadership_changed(original_leader)

    # check if app definition is still not there and no instance is running after new leader was elected
    check_app_existence(0)


@common.marathon_1_5
@pytest.mark.skipif("shakedown.ee_version() is None")
@pytest.mark.skipif("common.docker_env_not_set()")
def test_private_repository_mesos_app():
    """Deploys an app with a private Docker image, using Mesos containerizer."""

    if not common.is_enterprise_cli_package_installed():
        common.install_enterprise_cli_package()

    username = os.environ['DOCKER_HUB_USERNAME']
    password = os.environ['DOCKER_HUB_PASSWORD']

    secret_name = "pullconfig"
    secret_value_json = common.create_docker_pull_config_json(username, password)
    secret_value = json.dumps(secret_value_json)

    app_def = apps.private_ucr_docker_app()

    # In strict mode all tasks are started as user `nobody` by default and `nobody`
    # doesn't have permissions to write to /var/log within the container.
    if shakedown.ee_version() == 'strict':
        app_def['user'] = 'root'
        common.add_dcos_marathon_user_acls()

    common.create_secret(secret_name, secret_value)
    client = marathon.create_client()

    try:
        client.add_app(app_def)
        shakedown.deployment_wait()

        common.assert_app_tasks_running(client, app_def)
    finally:
        common.delete_secret(secret_name)


@pytest.mark.skipif('marthon_version_less_than("1.5")')
@pytest.mark.skipif("shakedown.ee_version() is None")
def test_app_file_based_secret(secret_fixture):

    secret_name, secret_value = secret_fixture
    secret_container_path = 'mysecretpath'

    app_id = uuid.uuid4().hex
    # In case you're wondering about the `cmd`: secrets are mounted via tmpfs inside
    # the container and are not visible outside, hence the intermediate file
    app_def = {
        "id": app_id,
        "instances": 1,
        "cpus": 0.5,
        "mem": 64,
        "cmd": "cat {} >> {}_file && /opt/mesosphere/bin/python -m http.server $PORT_API".format(
            secret_container_path, secret_container_path),
        "container": {
            "type": "MESOS",
            "volumes": [{
                "containerPath": secret_container_path,
                "secret": "secret1"
            }]
        },
        "portDefinitions": [{
            "port": 0,
            "protocol": "tcp",
            "name": "api",
            "labels": {}
        }],
        "secrets": {
            "secret1": {
                "source": secret_name
            }
        }
    }

    client = marathon.create_client()
    client.add_app(app_def)
    shakedown.deployment_wait()

    tasks = client.get_tasks(app_id)
    assert len(tasks) == 1, 'Failed to start the file based secret app'

    port = tasks[0]['ports'][0]
    host = tasks[0]['host']
    # The secret by default is saved in $MESOS_SANDBOX/.secrets/path/to/secret
    cmd = "curl {}:{}/{}_file".format(host, port, secret_container_path)

    @retrying.retry(wait_fixed=1000, stop_max_attempt_number=30, retry_on_exception=common.ignore_exception)
    def value_check():
        status, data = shakedown.run_command_on_master(cmd)
        assert status, "{} did not succeed. status = {}, data = {}".format(cmd, status, data)
        assert data.rstrip() == secret_value, "Got an unexpected secret data"

    value_check()


@shakedown.dcos_1_9
@pytest.mark.skipif("shakedown.ee_version() is None")
def test_app_secret_env_var(secret_fixture):

    secret_name, secret_value = secret_fixture

    app_id = uuid.uuid4().hex
    app_def = {
        "id": app_id,
        "instances": 1,
        "cpus": 0.5,
        "mem": 64,
        "cmd": "echo $SECRET_ENV >> $MESOS_SANDBOX/secret-env && /opt/mesosphere/bin/python -m http.server $PORT_API",
        "env": {
            "SECRET_ENV": {
                "secret": "secret1"
            }
        },
        "portDefinitions": [{
            "port": 0,
            "protocol": "tcp",
            "name": "api",
            "labels": {}
        }],
        "secrets": {
            "secret1": {
                "source": secret_name
            }
        }
    }

    client = marathon.create_client()
    client.add_app(app_def)
    shakedown.deployment_wait()

    tasks = client.get_tasks(app_id)
    assert len(tasks) == 1, 'Failed to start the secret environment variable app'

    port = tasks[0]['ports'][0]
    host = tasks[0]['host']
    cmd = "curl {}:{}/secret-env".format(host, port)

    @retrying.retry(wait_fixed=1000, stop_max_attempt_number=30, retry_on_exception=common.ignore_exception)
    def value_check():
        status, data = shakedown.run_command_on_master(cmd)
        assert status, "{} did not succeed".format(cmd)
        assert data.rstrip() == secret_value

    value_check()


@shakedown.dcos_1_9
@pytest.mark.skipif("shakedown.ee_version() is None")
def test_app_inaccessible_secret_env_var():

    secret_name = '/some/secret'    # Secret in an inaccessible namespace

    app_id = uuid.uuid4().hex
    app_def = {
        "id": app_id,
        "instances": 1,
        "cpus": 0.1,
        "mem": 64,
        "cmd": "echo \"shouldn't be called anyway\"",
        "env": {
            "SECRET_ENV": {
                "secret": "secret1"
            }
        },
        "portDefinitions": [{
            "port": 0,
            "protocol": "tcp",
            "name": "api",
            "labels": {}
        }],
        "secrets": {
            "secret1": {
                "source": secret_name
            }
        }
    }

    client = marathon.create_client()

    with pytest.raises(errors.DCOSUnprocessableException) as excinfo:
        client.add_app(app_def)

    print('An app with an inaccessible secret could not be deployed because: {}'.format(excinfo.value))
    assert 'HTTP 422' in str(excinfo.value)
    assert 'Secret {} is not accessible'.format(secret_name) in str(excinfo.value)


@shakedown.dcos_1_9
@pytest.mark.skipif("shakedown.ee_version() is None")
def test_pod_inaccessible_secret_env_var():

    secret_name = '/some/secret'    # Secret in an inaccessible namespace

    pod_id = '/{}'.format(uuid.uuid4().hex)
    pod_def = {
        "id": pod_id,
        "containers": [{
            "name": "container-1",
            "resources": {
                "cpus": 0.1,
                "mem": 64
            },
            "exec": {
                "command": {
                    "shell": "echo \"shouldn't be called anyway\""
                }
            }
        }],
        "environment": {
            "SECRET_ENV": {
                "secret": "secret1"
            }
        },
        "networks": [{
            "mode": "host"
        }],
        "secrets": {
            "secret1": {
                "source": secret_name
            }
        }
    }

    client = marathon.create_client()

    with pytest.raises(errors.DCOSUnprocessableException) as excinfo:
        client.add_pod(pod_def)

    print('A pod with an inaccessible secret could not be deployed because: {}'.format(excinfo.value))
    assert 'HTTP 422' in str(excinfo.value)
    assert 'Secret {} is not accessible'.format(secret_name) in str(excinfo.value)


@shakedown.dcos_1_9
@pytest.mark.skipif("shakedown.ee_version() is None")
def test_pod_secret_env_var(secret_fixture):

    secret_name, secret_value = secret_fixture

    pod_id = '/{}'.format(uuid.uuid4().hex)
    pod_def = {
        "id": pod_id,
        "containers": [{
            "name": "container-1",
            "resources": {
                "cpus": 0.5,
                "mem": 64
            },
            "endpoints": [{
                "name": "http",
                "hostPort": 0,
                "protocol": [
                    "tcp"
                ]}
            ],
            "exec": {
                "command": {
                    "shell": "echo $SECRET_ENV && "
                             "echo $SECRET_ENV >> $MESOS_SANDBOX/secret-env && "
                             "/opt/mesosphere/bin/python -m http.server $ENDPOINT_HTTP"
                }
            }
        }],
        "environment": {
            "SECRET_ENV": {
                "secret": "secret1"
            }
        },
        "networks": [{
            "mode": "host"
        }],
        "secrets": {
            "secret1": {
                "source": secret_name
            }
        }
    }

    client = marathon.create_client()
    client.add_pod(pod_def)
    common.deployment_wait(service_id=pod_id)

    instances = client.show_pod(pod_id)['instances']
    assert len(instances) == 1, 'Failed to start the secret environment variable pod'

    port = instances[0]['containers'][0]['endpoints'][0]['allocatedHostPort']
    host = instances[0]['networks'][0]['addresses'][0]
    cmd = "curl {}:{}/secret-env".format(host, port)
    status, data = shakedown.run_command_on_master(cmd)

    assert status, "{} did not succeed. status = {}, data = {}".format(cmd, status, data)
    assert data.rstrip() == secret_value, "Got an unexpected secret data"


@pytest.mark.skipif('marthon_version_less_than("1.5")')
@pytest.mark.skipif("shakedown.ee_version() is None")
def test_pod_file_based_secret(secret_fixture):
    secret_name, secret_value = secret_fixture
    secret_normalized_name = secret_name.replace('/', '')

    pod_id = '/{}'.format(uuid.uuid4().hex)

    pod_def = {
        "id": pod_id,
        "containers": [{
            "name": "container-1",
            "resources": {
                "cpus": 0.5,
                "mem": 64
            },
            "endpoints": [{
                "name": "http",
                "hostPort": 0,
                "protocol": [
                    "tcp"
                ]}
            ],
            "exec": {
                "command": {
                    "shell": "cat {} >> {}_file && /opt/mesosphere/bin/python -m http.server $ENDPOINT_HTTP".format(
                        secret_normalized_name, secret_normalized_name),
                }
            },
            "volumeMounts": [{
                "name": "vol",
                "mountPath": './{}'.format(secret_name)
            }],
        }],
        "networks": [{
            "mode": "host"
        }],
        "volumes": [{
            "name": "vol",
            "secret": "secret1"
        }],
        "secrets": {
            "secret1": {
                "source": secret_name
            }
        }
    }

    client = marathon.create_client()
    client.add_pod(pod_def)
    common.deployment_wait(service_id=pod_id)

    instances = client.show_pod(pod_id)['instances']
    assert len(instances) == 1, 'Failed to start the file based secret pod'

    port = instances[0]['containers'][0]['endpoints'][0]['allocatedHostPort']
    host = instances[0]['networks'][0]['addresses'][0]
    cmd = "curl {}:{}/{}_file".format(host, port, secret_normalized_name)

    @retrying.retry(wait_fixed=1000, stop_max_attempt_number=30, retry_on_exception=common.ignore_exception)
    def value_check():
        status, data = shakedown.run_command_on_master(cmd)
        assert status, "{} did not succeed. status = {}, data = {}".format(cmd, status, data)
        assert data.rstrip() == secret_value, "Got an unexpected secret data"

    value_check()


@pytest.fixture(scope="function")
def secret_fixture():
    if not common.is_enterprise_cli_package_installed():
        common.install_enterprise_cli_package()

    secret_name = '/mysecret'
    secret_value = 'super_secret_password'
    common.create_secret(secret_name, secret_value)
    yield secret_name, secret_value
    common.delete_secret(secret_name)<|MERGE_RESOLUTION|>--- conflicted
+++ resolved
@@ -161,11 +161,6 @@
     common.block_iptable_rules_for_seconds(original_leader, 2181, sleep_seconds=30)
 
     common.assert_marathon_leadership_changed(original_leader)
-<<<<<<< HEAD
-    # Make sure marathon is available
-    shakedown.wait_for_service_endpoint(marathon_service_name, timedelta(minutes=5).total_seconds())
-=======
->>>>>>> a4993da6
 
 
 @shakedown.masters(3)
@@ -180,11 +175,6 @@
                                            block_input=False, block_output=True)
 
     common.assert_marathon_leadership_changed(original_leader)
-<<<<<<< HEAD
-    # Make sure marathon is available
-    shakedown.wait_for_service_endpoint(marathon_service_name, timedelta(minutes=5).total_seconds())
-=======
->>>>>>> a4993da6
 
 
 @shakedown.public_agents(1)
